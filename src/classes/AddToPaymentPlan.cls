--- conflicted
+++ resolved
@@ -12,14 +12,8 @@
     public String[] chargeGroupIds {get; set;}
     public String paymentPlanId {get; set;}
     public String paymentPlanExtId {get; set;}
-<<<<<<< HEAD
-    public List<ChargeGroupWrapper> chrageGroupList {get; set;}
-    
-    // Constructor of a class and initialize the variables.
-=======
     public List<ChargeGroupWrapper> chargeGroupList {get; set;}
 
->>>>>>> e0d9574c
     public AddToPaymentPlan() {
         chargeGroupsSelected = false;
         chargeGroupList = new List<ChargeGroupWrapper>();
@@ -38,13 +32,8 @@
         }
 
         if (guarantorRecordId != null) {
-<<<<<<< HEAD
-            Contact gc = PayStaffWSUtill.fetchGuarantorContactWithCGConstraints(guarantorRecordId);
-            guarantorName = PayStaffWSUtill.fetchGuarantorName(gc);
-=======
             Contact gc = GuarantorDao.getGuarantorFilterCGByAcctSubStatus(guarantorRecordId, Constants.CGConstraints);
             guarantorName = GuarantorService.buildGuarantorDetailString(gc);
->>>>>>> e0d9574c
             guarantorId = PayStaffWSUtill.fetchGuarantorId(gc);
             for (ChargeGroupWrapper cgw : ChargeGroupWrapper.buildList(gc)) {
                 if (cgw.cg.Active__c && cgw.cg.Balance__c != 0) {
@@ -144,45 +133,7 @@
         } catch (Exception e) {
             // Debug error response
             ApexPages.addMessage(new ApexPages.Message(ApexPages.SEVERITY.ERROR,
-<<<<<<< HEAD
-                    'RESPONSE : ' + res.toString() +
-                            '  RESPONSE BODY::' + responseBody));
+                    'PROCESS PAYMENT EXCEPTION:: ' + e.getMessage()));
         }
     }
-    
-    /*
-    * 09-16-2016: Viraj Rana 
-    *  Call this method to test
-    */
-    Public void doTesting() {
-        String str = PaymentPlanJSONParsing.testResponse();
-        parseResponse(str);
-    }
-    
-    /*
-    * 09-16-2016: Viraj Rana - Tracker # 129071767
-    *  parse the Response 
-    * Update the substatus to 'Payment Plan' on all the newly added charge groups connected to the paymentPlan
-    * Update the Payment Plan lookup on the newly added Charge Groups to point to the Payment Plan
-    */
-    Public void parseResponse(String jsonStr) {
-
-        PaymentPlanJSONParsing.PaymentPlanWrapper objPaymentPlanWrapper;
-        objPaymentPlanWrapper = PaymentPlanJSONParsing.createPaymentPlanRecord(jsonStr, guarantorRecordId,
-                null, chargeGroupId);
-        Payment_Plan__c paymentPlanObj = objPaymentPlanWrapper.paymentPlanRecord; 
-        upsert paymentPlanObj;
-
-        List<Charge_Group__c> lstCG = new List<Charge_Group__c>();
-        lstCG = objPaymentPlanWrapper.chargeGroupRecords;
-        for (Charge_Group__c cg : lstCG) {
-            cg.Account_Sub_Status__c = Constants.ACCT_SUBSTATUS_PAYMENT_PLAN;
-            cg.Payment_Plan__c = paymentPlanObj.Id;
-        }
-        Update lstCG;
-=======
-                    'PROCESS PAYMENT EXCEPTION:: ' + e.getMessage()));
-        }
->>>>>>> e0d9574c
-    }
 }