/*
* @author: Sirono
* @version 1.0.1
* @Date: 05-25-2016
* @description  ChargeGroupTrigger Handler Clas  
*/
public with sharing class ChargeGroupTriggerHandler {
    private static Boolean isTriggerProcessed;

    //Static Method that returns a boolean member variable
    public static Boolean getIsTriggerProcessed() {
        if (isTriggerProcessed == null) {
            isTriggerProcessed = false;
        }
        return isTriggerProcessed;
    }

    //Static Method that sets a boolean member variable
    public static void setIsTriggerProcessed(Boolean flag) {
        isTriggerProcessed = flag;
    }

    //Static Method that gets invoked after an insert event on Charge_Group__c records
    public static void afterInsert(List<Charge_Group__c> newList) {
        Set<Id> planIds = new Set<Id>();
        Set<Id> invoiceIds = new Set<Id>();
        Set<Id> encounterIds = new Set<Id>();

        for (Charge_Group__c cg : newList) {
            //If this chargegroup is associated with a paymentPlan, calc the pp balance
            if (cg.Payment_Plan__c != null) {
                planIds.add(cg.Payment_Plan__c);
            }

            // If the charge group is associated with an invoice, update the invoice status
            if (cg.Invoice__c != null) {
                invoiceIds.add(cg.Invoice__c);
            }

            if (cg.Encounter__c != null) {
                encounterIds.add(cg.Encounter__c);
            }
        }

        if (planIds.size() > 0) {
            PaymentPlanUtil.updateBalances(planIds);
        }

        if (invoiceIds.size() > 0) {
            InvoiceUtil.updateInvoiceStatusIndex(invoiceIds);
<<<<<<< HEAD
            InvoiceUtil.updateAllSubstatusInvoiceField(invoiceIds);
=======
>>>>>>> 40572251
            InvoiceUtil.updateInvoiceBalances(invoiceIds);
            InvoiceUtil.updateAllSubstatusInvoiceField(invoiceIds);
        }

        if(encounterIds.size() > 0) {
            EncounterUtil.setHasChargeGroup(encounterIds);
        }
    }

    //Static Method that gets invoked after an update event on Charge_Group__c records
    public static void afterUpdate(List<Charge_Group__c> newList, Map<Id, Charge_Group__c> oldMap) {

        //CODE FOR CALL LIST - REMOVE
        Set<ID> contactIds = new Set<ID>();
        //Collect Ids of the PaymentPlans to recalc their balances
        Set<Id> planIds = new Set<Id>();
        Set<Id> invoiceIds = new Set<Id>();
        Set<Id> encounterIds = new Set<Id>();

        for (Charge_Group__c cg : newList) {
            if (cg.Pre_Collection_Sent__c == null && cg.Guarantor__c != null
                    && (oldMap == null || cg.Pre_Collection_Sent__c != oldMap.get(cg.Id).Pre_Collection_Sent__c
                    || cg.Guarantor__c != oldMap.get(cg.Id).Guarantor__c)) {
                contactIds.add(cg.Guarantor__c);
            }

            //If this chargegroup was/is associated with a paymentPlan, recalc the new/old pp balances
            if (cg.Payment_Plan__c != null) {
                planIds.add(cg.Payment_Plan__c);
            }
            if (oldMap.get(cg.Id).Payment_Plan__c != null) {
                planIds.add(oldMap.get(cg.Id).Payment_Plan__c);
            }

            // If the charge group is associated with an invoice, update the invoice status
            if (cg.Invoice__c != null) {
                invoiceIds.add(cg.Invoice__c);
            }

            // If the Charge_Group is associated with an Encounter, update the Encounter Has_Chargegroup flag
            if (cg.Encounter__c != null) {
                if (oldMap.get(cg.Id).Encounter__c != null) {
                    if (cg.Encounter__c != oldMap.get(cg.Id).Encounter__c) {
                        encounterIds.add(cg.Encounter__c);
                        encounterIds.add(oldMap.get(cg.Id).Encounter__c);
                    }
                } else {
                    encounterIds.add(cg.Encounter__c);
                }
            } else {
                if (oldMap.get(cg.Id).Encounter__c != null) {
                    encounterIds.add(oldMap.get(cg.Id).Encounter__c);
                }
            }


        }

        if (contactIds.size() > 0) {
            CallListUtilities.PreCollectionCallListRemoval(contactIds);
        }

        if (planIds.size() > 0) {
            PaymentPlanUtil.updateBalances(planIds);
        }

        if(invoiceIds.size() > 0){
            InvoiceUtil.updateInvoiceStatusIndex(invoiceIds);
<<<<<<< HEAD
            InvoiceUtil.updateAllSubstatusInvoiceField(invoiceIds);
=======
>>>>>>> 40572251
            InvoiceUtil.updateInvoiceBalances(invoiceIds);
            InvoiceUtil.updateAllSubstatusInvoiceField(invoiceIds);
        }

        if (encounterIds.size() > 0) {
            EncounterUtil.setHasChargeGroup(encounterIds);
        }
    }

    //Static Method that gets invoked after a delete event on Charge_Group__c records
    public static void afterDelete(List<Charge_Group__c> oldList) {
        Set<Id> paymentPlanIds = new Set<ID>();
        Set<Id> invoiceIds = new Set<Id>();
        Set<Id> encounterIds = new Set<Id>();

        for (Charge_Group__c cg : oldList) {
            //If this chargegroup was associated with a paymentPlan, recalc the pp balance
            if (cg.Payment_Plan__c != null) {
                paymentPlanIds.add(cg.Payment_Plan__c);
            }

            // If the charge group is associated with an invoice, update the invoice status
            if (cg.Invoice__c != null) {
                invoiceIds.add(cg.Invoice__c);
            }

            if (cg.Encounter__c != null) {
                encounterIds.add(cg.Encounter__c);
            }
        }

        PaymentPlanUtil.updateBalances(paymentPlanIds);

        if(invoiceIds.size() > 0){
            InvoiceUtil.updateInvoiceStatusIndex(invoiceIds);
<<<<<<< HEAD
            InvoiceUtil.updateAllSubstatusInvoiceField(invoiceIds);
=======
>>>>>>> 40572251
            InvoiceUtil.updateInvoiceBalances(invoiceIds);
            InvoiceUtil.updateAllSubstatusInvoiceField(invoiceIds);
        }

        if (encounterIds.size() > 0) {
            EncounterUtil.setHasChargeGroup(encounterIds);
        }
    }
}<|MERGE_RESOLUTION|>--- conflicted
+++ resolved
@@ -48,10 +48,6 @@
 
         if (invoiceIds.size() > 0) {
             InvoiceUtil.updateInvoiceStatusIndex(invoiceIds);
-<<<<<<< HEAD
-            InvoiceUtil.updateAllSubstatusInvoiceField(invoiceIds);
-=======
->>>>>>> 40572251
             InvoiceUtil.updateInvoiceBalances(invoiceIds);
             InvoiceUtil.updateAllSubstatusInvoiceField(invoiceIds);
         }
@@ -120,10 +116,6 @@
 
         if(invoiceIds.size() > 0){
             InvoiceUtil.updateInvoiceStatusIndex(invoiceIds);
-<<<<<<< HEAD
-            InvoiceUtil.updateAllSubstatusInvoiceField(invoiceIds);
-=======
->>>>>>> 40572251
             InvoiceUtil.updateInvoiceBalances(invoiceIds);
             InvoiceUtil.updateAllSubstatusInvoiceField(invoiceIds);
         }
@@ -159,10 +151,6 @@
 
         if(invoiceIds.size() > 0){
             InvoiceUtil.updateInvoiceStatusIndex(invoiceIds);
-<<<<<<< HEAD
-            InvoiceUtil.updateAllSubstatusInvoiceField(invoiceIds);
-=======
->>>>>>> 40572251
             InvoiceUtil.updateInvoiceBalances(invoiceIds);
             InvoiceUtil.updateAllSubstatusInvoiceField(invoiceIds);
         }
