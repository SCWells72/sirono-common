/**
 * Created by justindove on 11/29/16.
 */

public class Constants {

    public static final String CALL_CENTER_PS = 'Sirono_Call_Center';
    public static final String CALL_CENTER_LOCAL_PS = 'Sirono_Call_Center_Local';

    // Constant variables for account substatus values.
    public static final String ACCT_SUBSTATUS_DUE_BY = 'Due By';
    public static final String ACCT_SUBSTATUS_PAYMENT_PLAN = 'On Payment Plan';
    public static final String ACCT_SUBSTATUS_INACTIVE = 'Inactive';
    public static final String ACCT_SUBSTATUS_OVERDUE = 'Overdue';
    public static final String ACCT_SUBSTATUS_DELINQUENT = 'Delinquent';
    public static final String ACCT_SUBSTATUS_BAD_DEBT = 'Bad Debt';
    public static final String ACCT_SUBSTATUS_OPEN = 'Open';
    public static final String ACCT_SUBSTATUS_DNFB = 'Pending Billing';
    public static final String ACCT_SUBSTATUS_PENDING_INS = 'Pending Insurance';
    public static final String ACCT_SUBSTATUS_UNKNOWN = 'Unknown';
    public static final String ACCT_SUBSTATUS_INS_VERIFY = 'Insurance Verification';
    public static final String ACCT_SUBSTATUS_THIRD_PARTY = 'Third Party Payer';
    public static final String ACCT_SUBSTATUS_CREDIT = 'Credit';
    public static final String ACCT_SUBSTATUS_PAID = 'Paid';
    public static final String ACCT_SUBSTATUS_PREINVOICED = 'Pre-Invoiced';

    // Guarantor Status
    public static final String GUARANTOR_STATUS_DUE = 'Due';
    public static final String GUARANTOR_STATUS_DELINQUENT = 'Delinquent';
    public static final String GUARANTOR_STATUS_ON_PAYMENT_PLAN = 'On Payment Plan';
    public static final String GUARANTOR_STATUS_OVERDUE = 'Overdue';

    // Constant variables for CG account status values.
    public static final String ACCT_STATUS_BILLED = 'Billed';
    public static final String ACCT_STATUS_PENDING = 'Pending';

    // Constant variables for Encounter Substatus values.
    public static final String EN_SUBSTATUS_PAYMENT_DUE = 'Payment Due';

    // Constant variables for Case Type values.
    public static final String CASE_TYPE_OVERDUE = 'Overdue';

    // Constant variables for Campaign values.
    public static final String CAMPAIGN_NAME_OVERDUE = 'Overdue';
    public static final String CAMPAIGN_NAME_OVERDUE_M = 'Overdue M';

    // Constant variables for Page Level Messages.
    public static final String PAGE_MESSAGE_AMOUNT_EXCEED_BALANCE = 'Amount cannot exceed balance.';
    public static final String PAGE_MESSAGE_AMOUNT_GREATER_THAN_ZERO = 'Amount must be greater than zero.';
    public static final String PAGE_MESSAGE_BILLING_ADDRESS_REQUIRE = 'Billing Address is a required field.';
    public static final String PAGE_MESSAGE_CG_REQUIRE = 'Charge Group is a required field.';
    public static final String PAGE_MESSAGE_CREATED_SUCCESSFULLY = 'Created Successfully.';
    public static final String PAGE_MESSAGE_CREATED_FAIL = 'Payment was not created.';
    public static final String PAGE_MESSAGE_EXECUTE_ON_DAY = 'Date to Charge (each month) must be a number between 1 and 31.';
    public static final String PAGE_MESSAGE_MAX_INSTALLMENT = 'This monthly amount would exceed {0} installments.' +
    		' The minimum allowed installment amount is ${1}.';
    public static final String PAGE_MESSAGE_MONTHLY_AMOUNT = 'Monthly amount must be equal to or greater than ${0}.';
    public static final String PAGE_MESSAGE_ZIP_CODE_FIVE_DIGIT = 'Zip code must be 5 digits.';
    public static final String PAGE_MESSAGE_ZIP_CODE_ONLY_NUMERIC = 'Zip code can only contain numeric values.';
    public static final String PAGE_MESSAGE_ZIP_CODE_REQUIRE = 'Zip Code is a required field.';
    
    // Constant variables for Credit Card Validation Messages.
    public static final String PAGE_MESSAGE_CC_NUMBER_12_19_DIGITS = 'Credit card number must be 12-19 digits.';
    public static final String PAGE_MESSAGE_CC_NUMBER_REQUIRE = 'Card Number is a required field.';
    public static final String PAGE_MESSAGE_CC_CVV_4_OR_3_DIGIT = 'CVV must be 4 digits for American Express and 3 digits for other card types.';
    public static final String PAGE_MESSAGE_CC_CVV_REQUIRE = 'CVV is a required field.';    
    public static final String PAGE_MESSAGE_CC_EXPIRATION_DATE_FUTURE = 'Expiration date must be in the future.';
    public static final String PAGE_MESSAGE_CC_NAME_REQUIRE = 'Name is a required field.';    

    // Constant variables for transaction method (txn_method) values.
    public static final String ADJUSTMENT = 'Adjustment';
    public static final String PAYMENT = 'Payment';
    public static final String SERVICE = 'Service';
    public static final String UNKNOWN = 'Unknown';

    //Constants for PaymentPlans
    public static final String AUTOMATIC = 'Automatic';
    public static final String DUE = 'Due';
    public static final String IN_ERROR = 'In Error';
    public static final String MANUAL = 'Manual';
    public static final String PAST_DUE = 'Past Due';
    public static final String PLANTYPE_AUTO = 'auto';
    public static final String PLANTYPE_AUTO_VALUE = 'Auto Draft';
    public static final String PLANTYPE_GOOD_STANDING = 'Good Standing';
    public static final String PLANTYPE_PROMISE = 'promise';
    public static final String PLANTYPE_PROMISE_VALUE = 'Promise To Pay';

    // Constant variable for Security Context Unit Testing Negative Profile.
    public static final String READ_ONLY_PROFILE = 'Read Only';
    public static final String CHATTER_ONLY_USER_PROFILE = 'Chatter Only User';
    public static final String STANDARD_USER = 'Standard User';
    public static final String GUARANTOR_PORTAL_PROFILE = 'Guarantor Community Plus';

    public static final String PAID = 'Paid';
    public static final String UNPAID = 'Unpaid';

    // Account Substatus constraints used for Cases
    public static final Set<String> CGConstraintsForCase = new Set<String> {
            Constants.ACCT_SUBSTATUS_BAD_DEBT,
            Constants.ACCT_SUBSTATUS_DELINQUENT,
            Constants.ACCT_SUBSTATUS_DUE_BY,
            Constants.ACCT_SUBSTATUS_OVERDUE,
            Constants.ACCT_SUBSTATUS_PAYMENT_PLAN,
            Constants.ACCT_SUBSTATUS_PREINVOICED
    };

    // Account Substatus constraints used for making Payments & adding to PPlans
    public static final Set<String> CGConstraints = new Set<String> {
            Constants.ACCT_SUBSTATUS_BAD_DEBT,
            Constants.ACCT_SUBSTATUS_DELINQUENT,
            Constants.ACCT_SUBSTATUS_DUE_BY,
            Constants.ACCT_SUBSTATUS_OVERDUE,
            Constants.ACCT_SUBSTATUS_PREINVOICED
    };

    // Account Substatus constraints used for adding Discounts
    public static final Set<String> CGConstraintsForDiscount = new Set<String> {
            Constants.ACCT_SUBSTATUS_DELINQUENT,
            Constants.ACCT_SUBSTATUS_DUE_BY,
            Constants.ACCT_SUBSTATUS_OVERDUE,
            Constants.ACCT_SUBSTATUS_PAYMENT_PLAN,
            Constants.ACCT_SUBSTATUS_PREINVOICED
    };

    // Guarantor Status Overdue
    public static final Set<String> GuarantorStatusOverdue = new Set<String> {
        Constants.GUARANTOR_STATUS_DUE,
        Constants.GUARANTOR_STATUS_DELINQUENT,
        Constants.GUARANTOR_STATUS_OVERDUE
    };
<<<<<<< HEAD

    public static final String PAID = 'Paid';
    public static final String UNPAID = 'Unpaid';
=======
>>>>>>> 6a9d879f
}<|MERGE_RESOLUTION|>--- conflicted
+++ resolved
@@ -128,10 +128,4 @@
         Constants.GUARANTOR_STATUS_DELINQUENT,
         Constants.GUARANTOR_STATUS_OVERDUE
     };
-<<<<<<< HEAD
-
-    public static final String PAID = 'Paid';
-    public static final String UNPAID = 'Unpaid';
-=======
->>>>>>> 6a9d879f
 }