/*
 * Copyright (c) 2017-present Sirono LLC, All rights reserved
 */

/**
 * Database actions for Charge_Group__c objects
 * TODO: fix our sharing model
 */
public with sharing class ChargeGroupDao extends AbstractDao {

    /**
     * Return the list of Charge_Group__c objects associated with the given sironoIds
     *
     * @param List<Decimal> sironoIds - That contains Charge Group's Sirono Ids.
     * @returns List<Charge_Group__c> - That contains CG records based on sironoIds.
     **/
    public static List<Charge_Group__c> getBySironoIds(List<Decimal> sironoIds) {
        if (ChargeGroupSecurityContext.SELECT_CONTEXT.actionAllowed()) {
            return [
                SELECT Id, Sirono_ID__c, Account_Sub_Status__c,
                    Payment_Plan__c, Payment_Plan__r.Sirono_ID__c, Payment_Plan__r.Guarantor__c
                FROM Charge_Group__c
                WHERE Sirono_ID__c IN :sironoIds
            ];
        }

        return null;
    }

    /**
     * This method is use to get Billed Charge Groups Count based on Encounter Ids.
     *
     * @param Set<Id> encounterIds - That contains Encounter Ids which are associated in CG(s).
     * @returns List<AggregateResult> - That contains Billed CG Count based on Encounter Ids.
     **/
    public static List<AggregateResult> getBilledCGCountByEncounterIds(Set<Id> encounterIds) {
        if (ChargeGroupSecurityContext.SELECT_CONTEXT.actionAllowed()) {
            return [
                SELECT Encounter__r.Id encounterId, COUNT(Encounter__c) Total
                FROM Charge_Group__c
                WHERE Account_Status__c = :Constants.ACCT_STATUS_BILLED
                AND Encounter__c IN :encounterIds
                GROUP BY Encounter__r.Id
            ];
        }

        return null;
    }

    /**
     * Return the Charge_Group__c object associated with the given Charge Group Ids.
     *
     * @param Set<Id> chargeGroupIds - That contains Charge Group Ids.
     * @returns Charge_Group__c - That contains latest created CG record.
     **/
    public static Charge_Group__c getCGOrderByCreatedDate(Set<Id> chargeGroupIds) {
        if (ChargeGroupSecurityContext.SELECT_CONTEXT.actionAllowed()) {
            List<Charge_Group__c> chargeGroups = [
                SELECT Id, Guarantor__c, Patient__c
                FROM Charge_Group__c
                WHERE Id IN :chargeGroupIds
                ORDER BY CreatedDate DESC
            ];
            if (chargeGroups.size() > 0) {
                return chargeGroups.get(0);
            }
        }
        return null;
    }

    /**
     * Return the Charge_Group__c object associated with the given Charge Group Ids.
     *
     * @param Set<Id> chargeGroupIds - That contains Charge Group Ids.
     * @returns List<Charge_Group__c> - That contains CG records based on chargeGroupIds and order by Date_Of_Service_Start_Date__c.
     **/
    public static List<Charge_Group__c> getCGOrderByServiceDate(Set<Id> chargeGroupIds) {
        if (ChargeGroupSecurityContext.SELECT_CONTEXT.actionAllowed()) {
            return [
                SELECT Id
                FROM Charge_Group__c
                WHERE Id IN :chargeGroupIds
                ORDER BY Date_Of_Service_Start_Date__c
            ];
        }
        return null;
    }

    /**
     * Return the Charge Group Ids associated with Case_Charge_Group_Junction__c object.
     *
     * @param Id caseId - That contains Case Id.
     * @returns List<String> - That contains CG Ids based on Case_Charge_Group_Junction__c records.
     **/
    public static List<String> getCGIdsFromCaseCGJun(Id caseId) {
        if (ChargeGroupSecurityContext.SELECT_CONTEXT.actionAllowed() &&
            CaseCGJunctionSecurityContext.SELECT_CONTEXT.actionAllowed()) {
            List<String> chargeGroupIds = new List<String>();
            for (Charge_Group__c cg : [
                SELECT Id, Sirono_ID__c
                FROM Charge_Group__c
                WHERE Id IN (
                    SELECT Charge_Group__c
                    FROM Case_Charge_Group_Junction__c
                    WHERE Case__c = :caseId
                )
            ]) {
                if (cg != null) {
                    chargeGroupIds.add(cg.Sirono_ID__c + '');
                }
            }
            return chargeGroupIds;
        }
        return null;
    }

    /**
<<<<<<< HEAD
=======
     * Return the Charge_Group__c records associated with the given Guarantor Ids and account status equals to 'Billed'.
     *
     * @param Set<Id> guarantorIds - That contains Guarantor Ids.
     * @returns List<Charge_Group__c> - That contains CG records based on guarantorIds and account status equals to 'Billed'.
     **/
    public static List<Charge_Group__c> getCGBasedOnGuarantor(Set<Id> guarantorIds) {
        if (ChargeGroupSecurityContext.SELECT_CONTEXT.actionAllowed()) {
            return [
                SELECT Id, Guarantor__c, Account_Sub_Status__c
                FROM Charge_Group__c
                WHERE Account_Status__c = :Constants.ACCT_STATUS_BILLED
                AND Guarantor__c = :guarantorIds
            ];
        }
        return null;
    }

    /**
     * Return the Charge_Group__c records associated with the given Encounter Ids.
     *
     * @param Set<Id> encounterIds - That contains Encounter Ids.
     * @returns List<Charge_Group__c> - That contains CG records based on encounterIds.
     **/
    public static List<Charge_Group__c> getCGBasedOnEncounter(Set<Id> encounterIds) {
        if (ChargeGroupSecurityContext.SELECT_CONTEXT.actionAllowed()) {
            return [
                SELECT Id, Encounter__c
                FROM Charge_Group__c
                WHERE Encounter__c IN :encounterIds
                AND Encounter__c != NULL
            ];
        }
        return null;
    }

    /**
     * Get the list of charge groups assoicated with a particualar payment plan.
     *
     * @param Id planId - The payment plan id.
     * @return List<Charge_Group__c> - Any change groups that are assoicated with the payment plan.
     */
    public static List<Charge_Group__c> getCGForPaymentPlan(Id planId) {
        List<Charge_Group__c> cgs = new List<Charge_Group__c>();
        if (ChargeGroupSecurityContext.SELECT_CONTEXT.actionAllowed()) {
            cgs = [
                SELECT Id, Sirono_ID__c
                FROM Charge_Group__c
                WHERE Payment_Plan__c = :planId
            ];

        }
        return cgs;
    }

    /**
>>>>>>> b2750ea1
     * Return the Charge_Group__c records associated with the given Invoices.
     *
     * @param Set<Id> invoiceIds - the Invoice ids.
     * @returns List<Charge_Group__c> - the CG records based on invoiceIds.
     **/
    public static List<Charge_Group__c> getPayableByInvoiceId(Set<String> invoiceIds) {
        if (ChargeGroupSecurityContext.IU_SELECT_CONTEXT.actionAllowed()) {
            return [
                SELECT Id, Invoice__c, Balance__c, Active__c, Sirono_ID__c
                FROM Charge_Group__c
                WHERE Invoice__c IN :invoiceIds
                AND Active__c = TRUE
                AND Balance__c != 0
            ];
        }
        return null;
    }

    /**
     * Return the Charge_Group__c records associated with the given Guarantors and Pre_Collection_Sent__c equals to preCollDate.
     *
     * @param List<Contact> guarantors - That contains list of Contacts.
     * @param Date preCollDate - That contains Pre Collection Date related filter date.
     * @returns List<Charge_Group__c> - That contains CG records based on guarantors and Pre_Collection_Sent__c equals to preCollDate.
     **/
    public static List<Charge_Group__c> getCGBasedOnGuarantorAndPreCollDate(List<Contact> guarantors, Date preCollDate) {
        if (ChargeGroupSecurityContext.SELECT_CONTEXT.actionAllowed()) {
            return [
                SELECT Id, Name, Guarantor__c, Pre_Collection_Sent__c, Guarantor__r.Overdue_Balance__c, Guarantor__r.Delinquent_Balance__c
                FROM Charge_Group__c
                WHERE Guarantor__c IN :guarantors AND Pre_Collection_Sent__c = :preCollDate
            ];
        }
        return null;
    }

    /**
     * Return the Charge_Group__c records associated with the given Charge Group Ids.
     *
     * @param Set<Id> chargeGroupIds - That contains Charge Group Ids.
     * @param Boolean hasOrderBy - indicates whether or not to order by Post_Date__c
     *  only Order By related changes are there so we use this variable and set order by filter.
     * @returns List<Charge_Group__c> - That contains CG records based on Charge Group Ids.
     **/
    //TODO can both uses of this method work with the cgs ordered?
    public static List<Charge_Group__c> getCGForInvoiceController(Set<Id> chargeGroupIds, Boolean hasOrderBy) {
        String queryString = 'SELECT Id, Name, Balance__c, Active__c, Sirono_ID__c, Location__c, Location__r.Name, Provider__r.Name, Account_Type__c, ';
        queryString += 'External_ID__c, Payment_Plan__c, Payment_Plan__r.Active__c, Payment_Plan__r.Installment_Amount__c, Payment_Plan__r.NextPaymentDate__c, ';
        queryString += 'Sirono_Assigned_Date__c, Date_Of_Service_Start_Date__c, Date_Of_Service_End_Date__c, ';
        queryString += '(';
        queryString += 'SELECT Adjustment__r.Custom_Name__c, Payment__r.Display_Name__c, Service__r.Display_Name__c, ';
        queryString += 'Amount__c, Txn_Method__c ';
        queryString += 'FROM Transactions__r ';
        queryString += (hasOrderBy) ? 'ORDER BY Post_Date__c' : '';
        queryString += '), ';
        queryString += '(';
        queryString += 'SELECT Id, Name, Coverage__r.Payor__r.Name ';
        queryString += 'FROM Charge_Group_Coverages__r';
        queryString += ') ';
        queryString += 'FROM Charge_Group__c ';
        queryString += 'WHERE Id IN :chargeGroupIds ';
        queryString += (hasOrderBy) ? 'ORDER BY CreatedDate' : '';

        return Database.query(queryString);
    }

    /**
     * Return the Charge_Group__c records associated with the given Guarantor Ids and cgSubStatuses.
     *
     * @param Set<Id> guarantorIds - That contains Guarantor Ids.
     * @param Set<String> cgSubStatuses - That contains CG Sub Statuses.
     * @returns List<Charge_Group__c> - That contains CG records based on guarantorIds and cgSubStatuses.
     **/
    public static List<Charge_Group__c> getByGuarantorAndSubStatus(Set<Id> guarantorIds, Set<String> cgSubStatuses) {
        if (ChargeGroupSecurityContext.SELECT_CONTEXT.actionAllowed()) {
            return [
                SELECT Id, Guarantor__c, Account_Sub_Status__c
                FROM Charge_Group__c
                WHERE Account_Sub_Status__c IN :cgSubStatuses
                AND Active__c = TRUE
                AND Guarantor__c IN :guarantorIds
            ];
        }
        return null;
    }

    /**
     * This method is use to update Charge Groups.
     *
     * @param List<Charge_Group__c> chargeGroups - That contains CG records.
     **/
    public static void updateChargeGroups(List<Charge_Group__c> chargeGroups) {
        if (ChargeGroupSecurityContext.UPDATE_CONTEXT.actionAllowed()) {
            update chargeGroups;
        }
    }

    /**
     * This method is use to update Charge Groups with Account Status.
     *
     * @param List<Charge_Group__c> chargeGroups - That contains CG records.
     **/
    public static void updateChargeGroupsWithStatus(List<Charge_Group__c> chargeGroups) {
        if (ChargeGroupSecurityContext.UPDATE_WITH_STATUS_CONTEXT.actionAllowed()) {
            update chargeGroups;
        }
    }
}<|MERGE_RESOLUTION|>--- conflicted
+++ resolved
@@ -115,44 +115,6 @@
     }
 
     /**
-<<<<<<< HEAD
-=======
-     * Return the Charge_Group__c records associated with the given Guarantor Ids and account status equals to 'Billed'.
-     *
-     * @param Set<Id> guarantorIds - That contains Guarantor Ids.
-     * @returns List<Charge_Group__c> - That contains CG records based on guarantorIds and account status equals to 'Billed'.
-     **/
-    public static List<Charge_Group__c> getCGBasedOnGuarantor(Set<Id> guarantorIds) {
-        if (ChargeGroupSecurityContext.SELECT_CONTEXT.actionAllowed()) {
-            return [
-                SELECT Id, Guarantor__c, Account_Sub_Status__c
-                FROM Charge_Group__c
-                WHERE Account_Status__c = :Constants.ACCT_STATUS_BILLED
-                AND Guarantor__c = :guarantorIds
-            ];
-        }
-        return null;
-    }
-
-    /**
-     * Return the Charge_Group__c records associated with the given Encounter Ids.
-     *
-     * @param Set<Id> encounterIds - That contains Encounter Ids.
-     * @returns List<Charge_Group__c> - That contains CG records based on encounterIds.
-     **/
-    public static List<Charge_Group__c> getCGBasedOnEncounter(Set<Id> encounterIds) {
-        if (ChargeGroupSecurityContext.SELECT_CONTEXT.actionAllowed()) {
-            return [
-                SELECT Id, Encounter__c
-                FROM Charge_Group__c
-                WHERE Encounter__c IN :encounterIds
-                AND Encounter__c != NULL
-            ];
-        }
-        return null;
-    }
-
-    /**
      * Get the list of charge groups assoicated with a particualar payment plan.
      *
      * @param Id planId - The payment plan id.
@@ -172,7 +134,6 @@
     }
 
     /**
->>>>>>> b2750ea1
      * Return the Charge_Group__c records associated with the given Invoices.
      *
      * @param Set<Id> invoiceIds - the Invoice ids.
