--- conflicted
+++ resolved
@@ -22,27 +22,6 @@
     //It is used to verified that Charge Group have longer Payment Plan Look up or not.
     static boolean hasChargeGroupPaymentPlan = false;
 
-<<<<<<< HEAD
-    // Lists constructed from constant variables to for SOQL where clauses
-    public static final Set<String> CGConstraintsForCase = new Set<String> {
-            Constants.ACCT_SUBSTATUS_PREINVOICED,
-            Constants.ACCT_SUBSTATUS_DUE_BY,
-            Constants.ACCT_SUBSTATUS_OVERDUE,
-            Constants.ACCT_SUBSTATUS_DELINQUENT,
-            Constants.ACCT_SUBSTATUS_PAYMENT_PLAN,
-            Constants.ACCT_SUBSTATUS_BAD_DEBT
-    };
-
-    public static final Set<String> CGConstraints = new Set<String> {
-            Constants.ACCT_SUBSTATUS_PREINVOICED,
-            Constants.ACCT_SUBSTATUS_DUE_BY,
-            Constants.ACCT_SUBSTATUS_OVERDUE,
-            Constants.ACCT_SUBSTATUS_DELINQUENT,
-            Constants.ACCT_SUBSTATUS_BAD_DEBT
-    };
-
-=======
->>>>>>> e0d9574c
     //get the current + 10 Years list
     public static List<SelectOption> expYearOptions {
         get {
@@ -123,62 +102,6 @@
         return ob;
     }
 
-<<<<<<< HEAD
-    /*Mohan Kumar 07-28-2016: This is method is used in AddToPaymentPlan to filter the Charge Group based
-    *on the Status and Sub-Status rather than pulling all active ones
-    */
-    public static Contact fetchGuarantorContactWithCGConstraints(String contactId) {
-        Contact ob = null;
-        for (Contact c : [
-                Select Id, Name, FirstName, MiddleName, LastName, Suffix, Birthdate, Salutation,
-                        Medical_Record_Number__c, RecordType.DeveloperName, Social_Security_Number__c,
-                        Profile_Pointer_Id__c, Patient_Id__c, HomePhone, MobilePhone, OtherPhone,
-                        MailingCity, MailingCountry, MailingPostalCode, MailingState, MailingStreet, (
-                        Select Id, Name, Sirono_ID__c, Guarantor__c, Guarantor__r.Name,
-                                External_ID__c, Active__c, Reported_Insurance_Balance__c, Reported_Prebill_Balance__c,
-                                Reported_Selfpay_Balance__c, Patient__c, Patient__r.Name,
-                                Account_Type__c, Date_Of_Service_Start_Date__c, Date_Of_Service_End_Date__c,
-                                Balance__c, Invoice__c, Invoice__r.Name, Invoice__r.Invoice_Date__c, Account_Status__c,
-                                Account_Sub_Status__c, Provider__c, Provider__r.Name, Location__c, Location__r.Name
-                        From Charge_Groups__r
-                        Where Sirono_ID__c != null AND Active__c = true AND Account_Status__c = 'Billed'
-                        AND Account_Sub_Status__c IN :CGConstraints
-                )
-                From Contact
-                Where Id = :contactId
-        ]) {
-            ob = c;
-        }
-        return ob;
-    }
-
-    public static Contact fetchGuarantorContactWithCGConstraintsForCase(String contactId) {
-        Contact ob = null;
-        for (Contact c : [
-                Select Id, Name, FirstName, MiddleName, LastName, Suffix, Birthdate, Salutation,
-                        Medical_Record_Number__c, RecordType.DeveloperName, Social_Security_Number__c,
-                        Profile_Pointer_Id__c, Patient_Id__c, HomePhone, MobilePhone, OtherPhone,
-                        MailingCity, MailingCountry, MailingPostalCode, MailingState, MailingStreet, (
-                        Select Id, Name, Sirono_ID__c, Guarantor__c, Guarantor__r.Name,
-                                External_ID__c, Active__c, Reported_Insurance_Balance__c, Reported_Prebill_Balance__c,
-                                Reported_Selfpay_Balance__c, Patient__c, Patient__r.Name,
-                                Account_Type__c, Date_Of_Service_Start_Date__c, Date_Of_Service_End_Date__c,
-                                Balance__c, Invoice__c, Invoice__r.Name, Invoice__r.Invoice_Date__c, Account_Status__c,
-                                Account_Sub_Status__c, Provider__c, Provider__r.Name, Location__c, Location__r.Name
-                        From Charge_Groups__r
-                        Where Sirono_ID__c != null AND Active__c = true AND Account_Status__c = 'Billed'
-                        AND Account_Sub_Status__c IN :CGConstraintsForCase
-                )
-                From Contact
-                Where Id = :contactId
-        ]) {
-            ob = c;
-        }
-        return ob;
-    }
-
-=======
->>>>>>> e0d9574c
     //08-09-2016: This is method is used to get the CG records of Patient Contact type
     public static Contact fetchPatientContactWithCGConstraints(String contactId) {
         Contact ob = null;
@@ -520,13 +443,9 @@
     */
     public static void parsePaymentReponse(String csrfToken, String jwtToken, String jsonStr, boolean isPayment){
 
-<<<<<<< HEAD
-        Payment__c objPayment;
-=======
         // We have change Payment__c object to List of Payment__c and this list pass in Methods as a parameter.
         // This changes do to resolve Security Scan related issue.
         List<Payment__c> payments = new List<Payment__c>();
->>>>>>> e0d9574c
         List<Payment_Adjustments__c> lstPaymentAdjustment = new List<Payment_Adjustments__c>();
         PaymentAdjustmentwrapper objPaymentAdjustmentwrapper = new PaymentAdjustmentwrapper();
 
@@ -569,15 +488,9 @@
             }
 
             if (lstTransaction.size() > 0) {
-<<<<<<< HEAD
-                insert lstTransaction;
-                
-=======
                 if (TransactionSecurityContext.CREATE_CONTEXT.actionAllowed()) {
                     INSERT lstTransaction;
                 }
-
->>>>>>> e0d9574c
                 List<Transaction__c> lstTran = [SELECT Id, Sirono_ID__c FROM Transaction__c
                                             where Sirono_ID__c in : mapTranPayAdjId.values()];
 
@@ -613,19 +526,11 @@
         req.setHeader('Authorization', 'JWT ' + jwtToken);
         req.setHeader('Content-type', 'application/json');
         if (isPayment) {
-<<<<<<< HEAD
-            req.setEndpoint(SironoSettingsUtil.getServerEndpoint()+'/paystaff/api/payments/'
-                        + string.valueof(objPayment.Sirono_ID__c) +'/transactions/');
-        } else {
-            req.setEndpoint(SironoSettingsUtil.getServerEndpoint()+'/paystaff/api/adjustments/'
-                        + string.valueof(objPaymentAdjustment.Sirono_ID__c) +'/transactions/');
-=======
             req.setEndpoint('callout:sirono_server/paystaff/api/payments/'
                         + String.valueOf(payments.get(0).Sirono_ID__c) +'/transactions/');
         } else {
             req.setEndpoint('callout:sirono_server/paystaff/api/adjustments/'
                         + paymentAdjustmentSironoId +'/transactions/');
->>>>>>> e0d9574c
         }
 
         req.setTimeout(120000);
@@ -714,14 +619,10 @@
                 for (Transaction__c objTran : lsttransaction) {
                     objTran.Payment__c = paymentId;
                 }
-<<<<<<< HEAD
-                insert lsttransaction;
-=======
 
                 if (TransactionSecurityContext.CREATE_WITH_PAYMENT_CONTEXT.actionAllowed()) {
                     INSERT lsttransaction;
                 }
->>>>>>> e0d9574c
             }
 
             if (lstChargeGroup.size() > 0) {
@@ -810,18 +711,6 @@
         }
 
         return cg;
-<<<<<<< HEAD
-
-        /*if(objChargeGroup.account_sub_status == 'On Payment Plan'){
-            Charge_Group__c objcg = new Charge_Group__c();
-            objcg = [select Payment_Plan__c, Payment_Plan__r.Sirono_ID__c, Payment_Plan__r.Guarantor__c
-                    from Charge_Group__c where id =: cg.Id limit 1];
-            if(objcg != null){
-                callPaymentPlanRequest(jwtToken, objcg);
-            }
-        }*/
-=======
->>>>>>> e0d9574c
     }
 
     /*
