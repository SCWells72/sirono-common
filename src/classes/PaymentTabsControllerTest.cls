/*
 * Copyright (c) 2017-present Sirono LLC, All rights reserved
 */

@IsTest
public with sharing class PaymentTabsControllerTest {

    @IsTest
    public static void getCardSelectOptionsTest() {
        Test.startTest();
        Map<String, Map<String, String>> opts = PaymentTabsController.getCardSelectOptions();
        Test.stopTest();

        System.assertEquals(2, opts.keySet().size(), 'Should have both YEARS and MONTHS');
    }

    @IsTest
    public static void testGetPaymentPlanInfoNullForNoContact() {
        Test.startTest();
        PaymentTabsController.GuarantorPaymentInfo gpi = PaymentTabsController.getPaymentPlanInfo();
        Test.stopTest();

        System.assertEquals(null, gpi, 'Should be null if no contact id is found.');
    }

    @IsTest
    public static void testGetPaymentPlanInfoForNoActiveCGs() {
        User portalUser = TestUtility.getGuarantorCommunityUser();
        User adminUser = TestUtility.getPortalAdminUser();

        // Update all the portal users charge groups to not active.
        System.runAs(adminUser) {
            List<Charge_Group__c> cgs = [
                SELECT Id, Active__c
                FROM Charge_Group__c
                WHERE Id = :portalUser.ContactId
            ];

            for (Charge_Group__c cg : cgs) {
                cg.Active__c = false;
            }
            update cgs;
        }
        PaymentTabsController.GuarantorPaymentInfo gpi;

        System.runAs(portalUser) {
            Test.startTest();
            gpi = PaymentTabsController.getPaymentPlanInfo();
            Test.stopTest();
        }
        System.assertNotEquals(null, gpi, 'Should populate the PaymentInfoObject.');
        System.assertEquals(0, gpi.chargeGroups.size(), 'Should have no charge groups.');
        System.assertEquals(false, gpi.addToPaymentAvail, 'Should set add to PP to false');

    }

    @IsTest
    public static void testGetPaymentPlanInfoHasChargeGroups() {
        User portalUser = TestUtility.getGuarantorCommunityUser();
        User adminUser = TestUtility.getPortalAdminUser();

        PaymentTabsController.GuarantorPaymentInfo gpi;
        insertPaymentPlan(adminUser);

        System.runAs(portalUser) {
            Test.startTest();
            gpi = PaymentTabsController.getPaymentPlanInfo();
            Test.stopTest();
        }

        System.assertNotEquals(null, gpi, 'Should populate the PaymentInfoObject.');
        System.assertEquals(1, gpi.chargeGroups.size(), 'Should have a charge groups.');
        System.assertEquals(false, gpi.addToPaymentAvail, 'Should set add to PP to false');
        System.assertNotEquals(null, gpi.settings, 'Should have pp settings.');
    }

    @IsTest
    public static void testCreatePaymentPlan() {
        Test.setMock(HttpCalloutMock.class, new MockHttpResponseGenerator());
        User portalUser = TestUtility.getGuarantorCommunityUser();
        // Update the mock response to use the community guarantor sirono id.
        MockHttpResponseGenerator.guarantorSironoId = portalUser.Contact.Profile_Pointer_ID__c.toPlainString();

        Map<String, Object> ppInfoMap = new Map<String, Object>();
        ppInfoMap.put(PaymentPlanInformation.PLAN_TYPE, Constants.PLANTYPE_AUTO);
        ppInfoMap.put(PaymentPlanInformation.PLAN_VALUE, '');
        ppInfoMap.put(PaymentPlanInformation.AMOUNT_KEY, '234');
        ppInfoMap.put(PaymentPlanInformation.EXECUTE_ON_DAY, '1');
        ppInfoMap.put(PaymentPlanInformation.GUARANTOR_ID, portalUser.ContactId);
        ppInfoMap.put(PaymentPlanInformation.CARD_HOLDER_NAME, 'Pork nBeans');
        ppInfoMap.put(PaymentPlanInformation.EXPIRATION_YEAR, String.valueOf(System.today().year() + 1));
        ppInfoMap.put(PaymentPlanInformation.EXPIRATION_MONTH, '7');
        ppInfoMap.put(PaymentPlanInformation.CVV_KEY, '127');
        ppInfoMap.put(PaymentPlanInformation.STATE_KEY, 'CA');
        ppInfoMap.put(PaymentPlanInformation.ZIP_KEY, '78717');
        ppInfoMap.put(PaymentPlanInformation.ADDRESS_KEY, '123 St. Road');
        ppInfoMap.put(PaymentPlanInformation.CITY_KEY, 'San Diego');

        Payment_Plan__c plan;
        System.runAs(portalUser) {
            Test.startTest();
            plan = PaymentTabsController.createPaymentPlan(ppInfoMap);
            Test.stopTest();
        }

        System.assertNotEquals(null, plan, 'Should create a paymentPlan.');
        System.assertNotEquals(null, plan.Payment_Method__c, 'Should have inserted the payment method.');
    }

    @IsTest
    public static void testDoEditPaymentMethodNoId() {
        Test.setMock(HttpCalloutMock.class, new MockHttpResponseGenerator());
        Map<String, Object> ppInfoMap = new Map<String, Object>();

        try {
            Test.startTest();
<<<<<<< HEAD
            PaymentTabsController.doEditPaymentMethod(ppInfoMap, false);
=======
            Payment_Plan__c plan = PaymentTabsController.doEditPaymentMethod(ppInfoMap);
>>>>>>> 5a939624
            System.assert(false, 'Should have thown aura exception.');
        } catch (AuraHandledException e) {
            Test.stopTest();
            System.assertNotEquals(null, e.getMessage(), 'Should have an error message.');
        } catch (Exception ex) {
            System.assert(false, 'Should not have thrown unexpected exception.');
        }

    }

    @IsTest
    public static void testDoEditPaymentMethodNewCardSave() {
        Test.setMock(HttpCalloutMock.class, new MockHttpResponseGenerator());

        User portalUser = TestUtility.getGuarantorCommunityUser();
        User adminUser = TestUtility.getPortalAdminUser();
        MockHttpResponseGenerator.guarantorSironoId = portalUser.Contact.Profile_Pointer_ID__c.toPlainString();


        Payment_Plan__c createdPlan = insertPaymentPlan(adminUser);
        String cHolderName = 'Pork nBeans';

        Map<String, Object> ppInfoMap = new Map<String, Object>();
        ppInfoMap.put(PaymentPlanInformation.CARD_HOLDER_NAME, cHolderName);
        ppInfoMap.put(PaymentPlanInformation.EXPIRATION_YEAR, String.valueOf(System.today().year() + 1));
        ppInfoMap.put(PaymentPlanInformation.EXPIRATION_MONTH, '7');
        ppInfoMap.put(PaymentPlanInformation.CVV_KEY, '127');
        ppInfoMap.put(PaymentPlanInformation.CREDITCARD_NUMBER, '4111111111111111');
        ppInfoMap.put('id', createdPlan.Id);
        ppInfoMap.put(PaymentPlanInformation.PLAN_TYPE, Constants.PLANTYPE_AUTO);
        ppInfoMap.put(PaymentPlanInformation.PLAN_VALUE, '');
        ppInfoMap.put(PaymentPlanInformation.AMOUNT_KEY, '234');
        ppInfoMap.put(PaymentPlanInformation.EXECUTE_ON_DAY, '1');
        ppInfoMap.put(PaymentPlanInformation.GUARANTOR_ID, portalUser.ContactId);
        ppInfoMap.put(PaymentPlanInformation.STATE_KEY, 'CA');
        ppInfoMap.put(PaymentPlanInformation.ZIP_KEY, '78717');
        ppInfoMap.put(PaymentPlanInformation.ADDRESS_KEY, '123 St. Road');
        ppInfoMap.put(PaymentPlanInformation.CITY_KEY, 'San Diego');


        Payment_Plan__c plan;
        System.runAs(portalUser) {
            Test.startTest();
            plan = PaymentTabsController.doEditPaymentMethod(ppInfoMap);
            Test.stopTest();
        }

        List<Payment_Method__c> savedMethods = [SELECT Id FROM Payment_Method__c WHERE Card_Holder_Name__c = :cHolderName];
        System.assertNotEquals(null, plan, 'Should return payment plan');
        System.assertEquals(1, savedMethods.size(), 'Should have saved the new payment method.');
    }

    @IsTest
    public static void testDoEditPaymentMethodNewCardSaved() {
        Test.setMock(HttpCalloutMock.class, new MockHttpResponseGenerator());

        User portalUser = TestUtility.getGuarantorCommunityUser();
        User adminUser = TestUtility.getPortalAdminUser();
        MockHttpResponseGenerator.guarantorSironoId = portalUser.Contact.Profile_Pointer_ID__c.toPlainString();


        Payment_Plan__c createdPlan = insertPaymentPlan(adminUser);
        String cHolderName = 'Pork nBeans';

        Map<String, Object> ppInfoMap = new Map<String, Object>();
        ppInfoMap.put(PaymentPlanInformation.CARD_HOLDER_NAME, cHolderName);
        ppInfoMap.put(PaymentPlanInformation.EXPIRATION_YEAR, String.valueOf(System.today().year() + 1));
        ppInfoMap.put(PaymentPlanInformation.EXPIRATION_MONTH, '7');
        ppInfoMap.put(PaymentPlanInformation.CVV_KEY, '127');
        ppInfoMap.put(PaymentPlanInformation.CREDITCARD_NUMBER, '4111111111111111');
        ppInfoMap.put('id', createdPlan.Id);
        ppInfoMap.put(PaymentPlanInformation.PLAN_TYPE, Constants.PLANTYPE_AUTO);
        ppInfoMap.put(PaymentPlanInformation.PLAN_VALUE, '');
        ppInfoMap.put(PaymentPlanInformation.AMOUNT_KEY, '234');
        ppInfoMap.put(PaymentPlanInformation.EXECUTE_ON_DAY, '1');
        ppInfoMap.put(PaymentPlanInformation.GUARANTOR_ID, portalUser.ContactId);
        ppInfoMap.put(PaymentPlanInformation.STATE_KEY, 'CA');
        ppInfoMap.put(PaymentPlanInformation.ZIP_KEY, '78717');
        ppInfoMap.put(PaymentPlanInformation.ADDRESS_KEY, '123 St. Road');
        ppInfoMap.put(PaymentPlanInformation.CITY_KEY, 'San Diego');

        Payment_Plan__c plan;
        System.runAs(portalUser) {
            Test.startTest();
            plan = PaymentTabsController.doEditPaymentMethod(ppInfoMap);
            Test.stopTest();
        }

        List<Payment_Method__c> savedMethods = [SELECT Id FROM Payment_Method__c WHERE Card_Holder_Name__c = :cHolderName];
        System.assertNotEquals(null, plan, 'Should return payment plan');
        System.assertEquals(1, savedMethods.size(), 'Should have saved the new payment method.');
    }

    @IsTest
    public static void testDoEditPaymentPlanServiceExcpetion() {
        TestUtility.getGuarantorCommunityUser();
        Map<String, Object> ppInfoMap = new Map<String, Object>();
        // Fake Id
        ppInfoMap.put('id', '548302');


        try {
            Test.startTest();
            PaymentTabsController.doEditPaymentMethod(ppInfoMap);
            System.assert(false, 'Should have thown aura exception.');
        } catch (AuraHandledException e) {
            Test.stopTest();
            System.assertNotEquals(null, e.getMessage(), 'Should have an error message.');
            System.assertEquals('Error encountered updating plan payment method. Please contact support', e.getMessage(), 'Should have proper error.');
        } catch (Exception ex) {
            System.assert(false, 'Should not have thrown unexpected exception.');
        }

    }

    @IsTest
    public static void testDoEditPaymentPlanNoId() {
        TestUtility.getGuarantorCommunityUser();
        Map<String, Object> ppInfoMap = new Map<String, Object>();

        try {
            Test.startTest();
            PaymentTabsController.doEditPaymentPlan(ppInfoMap);
            System.assert(false, 'Should have thown aura exception.');
        } catch (AuraHandledException e) {
            Test.stopTest();
            System.assertNotEquals(null, e.getMessage(), 'Should have an error message.');
        } catch (Exception ex) {
            System.assert(false, 'Should not have thrown unexpected exception.');
        }

    }

    @IsTest
    public static void testDoEditPaymentPlanSuccess() {
        Test.setMock(HttpCalloutMock.class, new MockHttpResponseGenerator());
        User portalUser = TestUtility.getGuarantorCommunityUser();
        User adminUser = TestUtility.getPortalAdminUser();
        MockHttpResponseGenerator.guarantorSironoId = portalUser.Contact.Profile_Pointer_ID__c.toPlainString();

        insertPaymentPlan(adminUser);

        Map<String, Object> ppInfoMap = new Map<String, Object>();
        ppInfoMap.put(PaymentPlanInformation.AMOUNT_KEY, '12345');
        ppInfoMap.put(PaymentPlanInformation.SIRONO_PP_KEY, '2876');
        ppInfoMap.put(PaymentPlanInformation.PLAN_TYPE, Constants.PLANTYPE_AUTO);

        Test.startTest();
        Payment_Plan__c updatedPlan = PaymentTabsController.doEditPaymentPlan(ppInfoMap);
        Test.stopTest();

        System.assertNotEquals(null, updatedPlan, 'Should have updated the plan and returned it.');
        System.debug(updatedPlan);
    }

    @IsTest
    public static void testDoEditPaymentPlanBadPlanId() {
        Test.setMock(HttpCalloutMock.class, new MockHttpResponseGenerator());
        // Required as part of setup even though it's not used
        TestUtility.getGuarantorCommunityUser();
        User adminUser = TestUtility.getPortalAdminUser();

        insertPaymentPlan(adminUser);

        Map<String, Object> ppInfoMap = new Map<String, Object>();
        ppInfoMap.put(PaymentPlanInformation.AMOUNT_KEY, '12345');
        ppInfoMap.put(PaymentPlanInformation.SIRONO_PP_KEY, '91929394');
        ppInfoMap.put(PaymentPlanInformation.PLAN_TYPE, Constants.PLANTYPE_AUTO);

        try {
            Test.startTest();
            PaymentTabsController.doEditPaymentPlan(ppInfoMap);
            System.assert(false, 'Should have thown aura exception.');
        } catch (AuraHandledException e) {
            Test.stopTest();
            System.assertNotEquals(null, e.getMessage(), 'Should have an error message.');
            System.assertEquals('Error encountered updating plan. Please contact support', e.getMessage(), 'Should have support message.');
        } catch (Exception ex) {
            System.assert(false, 'Should not have thrown unexpected exception.');
        }

    }

    @IsTest
    public static void testDeletePaymentPlan() {
        Test.setMock(HttpCalloutMock.class, new MockHttpResponseGenerator());
        User portalUser = TestUtility.getGuarantorCommunityUser();
        User adminUser = TestUtility.getPortalAdminUser();
        MockHttpResponseGenerator.guarantorSironoId = portalUser.Contact.Profile_Pointer_ID__c.toPlainString();


        Payment_Plan__c createdPlan = insertPaymentPlan(adminUser);
        MockHttpResponseGenerator.planSironoId = createdPlan.Sirono_ID__c.toPlainString();

        Payment_Plan__c p1 = [SELECT Id, Active__c, Cancellation_Date__c FROM Payment_Plan__c WHERE Id = :createdPlan.Id];

        System.assertEquals(null, p1.Cancellation_Date__c, 'Should not have a cancelation date.');
        System.assertEquals(true, p1.Active__c, 'Should be an active plan.');

        System.runAs(portalUser) {
            Test.startTest();
            PaymentTabsController.deletePaymentPlan(createdPlan.Id);
            Test.stopTest();
        }

        p1 = [SELECT Id, Active__c, Cancellation_Date__c FROM Payment_Plan__c WHERE Id = :createdPlan.Id];
        System.assertNotEquals(null, p1.Cancellation_Date__c, 'Should be canceled.');
        System.assertEquals(false, p1.Active__c, 'Should be inactive.');

    }

    @IsTest
    public static void testDeletePaymentPlanNoPlanFound() {
        Test.setMock(HttpCalloutMock.class, new MockHttpResponseGenerator());
        User portalUser = TestUtility.getGuarantorCommunityUser();
        MockHttpResponseGenerator.guarantorSironoId = portalUser.Contact.Profile_Pointer_ID__c.toPlainString();

        System.runAs(portalUser) {
            try {
                Test.startTest();
                PaymentTabsController.deletePaymentPlan('657438');
                System.assert(false, 'Should have thrown exception.');
            } catch (AuraHandledException e) {
                System.assertEquals('An error has occurred, please contact support.', e.getMessage(), 'Should have the expected support message.');
            } catch (Exception ex) {
                System.assert(false, 'Should not have been an unexpected exception.');
            }

        }

    }

    @IsTest
    public static void getChargeGroupsTest() {
        Contact guarantorContact;
        Contact patientContact;
        Invoice__c invoice1;
        User portalUser = TestUtility.getGuarantorCommunityUser();
        User adminUser = TestUtility.getPortalAdminUser();

        System.runAs(adminUser) {
            Account testAcc = TestUtility.getPortalAccount();
            guarantorContact = TestUtility.getPortalGuarantor();

            patientContact = TestUtility.generatePatientContact();
            patientContact.AccountId = testAcc.Id;
            patientContact.Medical_Record_Number__c = '1234512345';
            insert patientContact;

            Payment_Plan__c pPlan = TestUtility.generatePaymentPlan(guarantorContact.Id);
            insert pPlan;

            List<Invoice__c> lstInvoice = new List<Invoice__c>();
            invoice1 = TestUtility.generateInvoice(guarantorContact.Id, patientContact.Id);
            lstInvoice.add(invoice1);

            Invoice__c invoice2 = TestUtility.generateInvoice(guarantorContact.Id, patientContact.Id);
            lstInvoice.add(invoice2);

            Invoice__c invoice3 = TestUtility.generateInvoice(guarantorContact.Id, patientContact.Id);
            invoice3.Invoice_Status_Index__c = 2;
            lstInvoice.add(invoice3);

            insert lstInvoice;

            List<Charge_Group__c> lstChrgGroup = new List<Charge_Group__c>();
            Charge_Group__c chargeGroup1 = TestUtility.generateChargeGroup(guarantorContact.Id, patientContact.Id, 1234, pPlan.Id);
            chargeGroup1.Invoice__c = invoice1.Id;
            lstChrgGroup.add(chargeGroup1);

            Charge_Group__c chargeGroup2 = TestUtility.generateChargeGroup(guarantorContact.Id, patientContact.Id, 1234, pPlan.Id);
            chargeGroup2.Invoice__c = invoice2.Id;
            lstChrgGroup.add(chargeGroup2);

            insert lstChrgGroup;

            Payor__c payorTest = new Payor__c(
                Name = 'payotTest'
            );
            insert payorTest;

            Coverage__c objcoverage = new Coverage__c(
                Name = 'Test',
                Payor__c = payorTest.Id
            );
            insert objcoverage;

            Charge_Group_Coverage_Junction__c objCGCoverage = new Charge_Group_Coverage_Junction__c();
            objCGCoverage.Name = 'Test';
            objCGCoverage.Charge_Group__c = chargeGroup1.Id;
            objCGCoverage.Coverage__c = objcoverage.Id;
            insert objCGCoverage;

            Payment__c payment1 = TestUtility.generateSironoPayment(guarantorContact.Id, 1234, 12);
            Payment__c payment2 = TestUtility.generateSironoPayment(guarantorContact.Id, 1235, 25);
            List<Payment__c> lstPayment = new List<Payment__c> {
                payment1, payment2
            };
            insert lstPayment;

            List<Transaction__c> lstTransaction = new List<Transaction__c>();
            Transaction__c transaction1 = TestUtility.generatePaymentTxn(chargeGroup1, 20, payment1);
            lstTransaction.add(transaction1);

            Transaction__c transaction2 = TestUtility.generatePaymentTxn(chargeGroup1, 200, payment2);
            lstTransaction.add(transaction2);

            insert lstTransaction;


            invoice1.Invoice_Status_Index__c = 9;
            invoice2.Invoice_Status_Index__c = 4;
            List<Invoice__c> lstInvoiceUpdate = new List<Invoice__c> {
                invoice1, invoice2
            };
            update lstInvoiceUpdate;

            List<WorkWithInvoicesController.PatientWrapper> patientList = WorkWithInvoicesController.getPatientList();
            System.assertEquals(0, patientList.size());
        }

        System.runAs(portalUser) {
            Test.startTest();
            List<Charge_Group__c> chargeGroups = PaymentTabsController.getChargeGroups(guarantorContact.Id);
            Test.stopTest();
            System.assertEquals(1, chargeGroups.size(), 'Should have found an active charge group with non-zerio balance.');
            System.assert(chargeGroups[0].Active__c == true, 'Should be active.');
            System.assert(chargeGroups[0].Balance__c > 0, 'Should have a balance.');

        }
    }

    @IsTest
    public static void getCreditCardsNoResultsTest() {

        User portalUser = TestUtility.getGuarantorCommunityUser();
        Contact guarantorContact = TestUtility.getPortalGuarantor();

        System.runAs(portalUser) {

            Test.startTest();
            List<CardInformation> cards = PaymentTabsController.getCreditCards(guarantorContact.Id);
            Test.stopTest();

            System.assertEquals(0, cards.size(), 'Should be no results.');
        }

    }

    @IsTest
    public static void getCreditCardsVerifyResultsTest() {

        User portalUser = TestUtility.getGuarantorCommunityUser();
        Contact guarantorContact = TestUtility.getPortalGuarantor();
        String CCardRecordType = RecordTypeUtil.getPayMethodRecordTypes().get(Constants.CREDIT_CARD);
        List<Payment_Method__c> payMethods = new List<Payment_Method__c>();
        payMethods.add(TestUtility.generatePaymentMethod(guarantorContact.Id, CCardRecordType));
        payMethods.add(TestUtility.generatePaymentMethod(guarantorContact.Id, CCardRecordType));
        payMethods.get(0).Card_Type__c = 'Visa';
        payMethods.get(0).Last_4__c = '1111';
        payMethods.get(0).Type__c = Constants.CREDIT_CARD;
        insert payMethods;

        //TODO Figure out sharing for portal users!
        List<Payment_Method__Share> shares = new List<Payment_Method__Share>();
        for (Payment_Method__c pm : payMethods) {
            Payment_Method__Share share = new Payment_Method__Share();
            share.ParentId = pm.Id;
            share.UserOrGroupId = portalUser.Id;
            share.AccessLevel = 'edit';
            shares.add(share);
        }

        insert shares;

        System.runAs(portalUser) {

            Test.startTest();
            List<CardInformation> cards = PaymentTabsController.getCreditCards(guarantorContact.Id);
            Test.stopTest();

            System.assertEquals(1, cards.size(), 'Should have a single result as Display_Name is dependant on Type.');
        }

    }

    @IsTest
    public static void getCreditCardsVerifyMultipleResultsTest() {

        User portalUser = TestUtility.getGuarantorCommunityUser();
        Contact guarantorContact = TestUtility.getPortalGuarantor();
        String CCardRecordType = RecordTypeUtil.getPayMethodRecordTypes().get(Constants.CREDIT_CARD);
        List<Payment_Method__c> payMethods = new List<Payment_Method__c>();

        Payment_Method__c pm1 = TestUtility.generatePaymentMethod(guarantorContact.Id, CCardRecordType);
        payMethods.add(TestUtility.generatePaymentMethod(guarantorContact.Id, CCardRecordType));
        pm1.Card_Type__c = 'Visa';
        pm1.Last_4__c = '1111';
        pm1.Type__c = Constants.CREDIT_CARD;
        payMethods.add(pm1);

        Payment_Method__c pm2 = TestUtility.generatePaymentMethod(guarantorContact.Id, CCardRecordType);
        pm2.Card_Type__c = 'Master Card';
        pm2.Last_4__c = '2222';
        pm2.Type__c = Constants.CREDIT_CARD;

        payMethods.add(pm2);

        insert payMethods;

        //TODO Figure out sharing for portal users!
        List<Payment_Method__Share> shares = new List<Payment_Method__Share>();
        for (Payment_Method__c pm : payMethods) {
            Payment_Method__Share share = new Payment_Method__Share();
            share.ParentId = pm.Id;
            share.UserOrGroupId = portalUser.Id;
            share.AccessLevel = 'edit';
            shares.add(share);
        }

        insert shares;

        System.runAs(portalUser) {

            Test.startTest();
            List<CardInformation> cards = PaymentTabsController.getCreditCards(guarantorContact.Id);
            Test.stopTest();

            System.assertEquals(2, cards.size(), 'Should have a found both payment methods.');
        }

    }

    private static Payment_Plan__c insertPaymentPlan(User adminUser) {
        Contact guarantorContact;
        Contact patientContact;
        Payment_Plan__c testPP;

        System.runAs(adminUser) {
            Account testAcc = TestUtility.getPortalAccount();
            guarantorContact = TestUtility.getPortalGuarantor();

            patientContact = TestUtility.generatePatientContact();
            patientContact.AccountId = testAcc.Id;
            patientContact.Medical_Record_Number__c = '1234512345';
            insert patientContact;

            // Use a modified CreatedDate so we can test transactions added in the future
            Datetime newCreateDate = System.now().addDays(-5);

            Test.setCreatedDate(patientContact.Id, newCreateDate);

            Map<String, String> recordTypeMap = new Map<String, String>();
            for (RecordType recordType : [
                SELECT Id, Name
                FROM RecordType
                WHERE SobjectType = :Payment_Method__c.class.getName()
            ]) {
                recordTypeMap.put(recordType.Name, recordType.Id);
            }

            Payment_Method__c testPM = TestUtility.generatePaymentMethod(guarantorContact.Id, recordTypeMap.get('Credit Card'));
            insert testPM;
            Test.setCreatedDate(testPM.Id, newCreateDate);

            Invoice__c invoiceOne = TestUtility.generateInvoice(guarantorContact.Id, patientContact.Id);
            insert invoiceOne;

            testPP = TestUtility.generatePaymentPlan(guarantorContact);
            testPP.Plan_Value_Modified_Date__c = newCreateDate;
            testPP.Original_Balance__c = TestUtility.generateRandomCurrency();
            insert testPP;
            Test.setCreatedDate(testPP.Id, newCreateDate);

            Charge_Group__c testCG = TestUtility.generateChargeGroup(guarantorContact.Id, patientContact.Id, 1234, testPP.Id);
            testCG.Invoice__c = invoiceOne.Id;
            insert testCG;
            Test.setCreatedDate(testCG.Id, newCreateDate);

            Service__c testService = TestUtility.generateService(testCG, TestUtility.generateRandomCurrency());
            testService.Post_Date__c = newCreateDate.date();
            insert testService;

            Transaction__c testTransaction = TestUtility.generateServiceTxn(testCG, testService.Amount__c, testService);
            testTransaction.Post_Date__c = newCreateDate;
            testTransaction.Transaction_Date__c = testPP.Plan_Value_Modified_Date__c.date();
            insert testTransaction;

            // Update invoide status to ensure the charge groups show up.
            invoiceOne.Invoice_Status_Index__c = 9;
            update invoiceOne;

            List<Charge_Group__c> createdChargeGroups = PaymentTabsController.getChargeGroups(guarantorContact.Id);

            // Check system asserts.
            System.assertEquals(1, createdChargeGroups.size(), 'Should be able to get charge groups using controller method.');
        }

        return testPP;
    }
}<|MERGE_RESOLUTION|>--- conflicted
+++ resolved
@@ -114,11 +114,7 @@
 
         try {
             Test.startTest();
-<<<<<<< HEAD
-            PaymentTabsController.doEditPaymentMethod(ppInfoMap, false);
-=======
-            Payment_Plan__c plan = PaymentTabsController.doEditPaymentMethod(ppInfoMap);
->>>>>>> 5a939624
+            PaymentTabsController.doEditPaymentMethod(ppInfoMap);
             System.assert(false, 'Should have thown aura exception.');
         } catch (AuraHandledException e) {
             Test.stopTest();
