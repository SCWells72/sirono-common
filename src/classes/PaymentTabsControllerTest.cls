--- conflicted
+++ resolved
@@ -210,7 +210,6 @@
         System.assertEquals(1, savedMethods.size(), 'Should have saved the new payment method.');
     }
 
-<<<<<<< HEAD
     @isTest
     public static void testDoEditPaymentPlanServiceExcpetion() {
         User portalUser = TestUtility.getGuarantorCommunityUser();
@@ -234,9 +233,6 @@
     }
 
     @isTest
-=======
-    @IsTest
->>>>>>> 80dc19ed
     public static void testDoEditPaymentPlanNoId() {
         User portalUser = TestUtility.getGuarantorCommunityUser();
         Map<String, Object> ppInfoMap = new Map<String, Object>();
