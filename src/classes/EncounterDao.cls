--- conflicted
+++ resolved
@@ -35,23 +35,6 @@
     }
 
     /**
-<<<<<<< HEAD
-     * Get the number of Encounters for a contact from a startdate to now.
-     *
-     * @returns Integer - The number of Encounters found.
-     */
-    public static Integer getCountByDate(Id contactId, DateTime startDate) {
-        if (EncounterSecurityContext.SELECT_CONTEXT.actionAllowed()) {
-            return [
-                SELECT
-                    COUNT()
-                FROM Encounter__c
-                WHERE Guarantor__c = :contactId AND
-                CreatedDate >= :startDate
-            ];
-        }
-        return null;
-=======
      * Return all encounters for the given guarantor. Include the first attachment for each and its associated
      * payments. If the guarantor is not supplied, just return an empty list
      *
@@ -109,6 +92,23 @@
                 WHERE Guarantor__c = :guarantor.Id
                 LIMIT 50000
         ];
->>>>>>> 8982c844
+    }
+
+    /**
+     * Get the number of Encounters for a contact from a startdate to now.
+     *
+     * @returns Integer - The number of Encounters found.
+     */
+    public static Integer getCountByDate(Id contactId, DateTime startDate) {
+        if (EncounterSecurityContext.SELECT_CONTEXT.actionAllowed()) {
+            return [
+                SELECT
+                    COUNT()
+                FROM Encounter__c
+                WHERE Guarantor__c = :contactId AND
+                CreatedDate >= :startDate
+            ];
+        }
+        return null;
     }
 }