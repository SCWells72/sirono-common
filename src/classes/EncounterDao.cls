/*
 * Copyright (c) 2017-present Sirono LLC, All rights reserved
 */

/**
 * Payment DAO for Encounter__c object SOQL/DML operations
 */
public with sharing class EncounterDao {
    public enum IdType {
        GUARANTOR, ENCOUNTER
    }

    public without sharing class ElevatedPrivilegesHelper {
        /**
         * Return the patient MRN and Name for all encounters for the given guarantor
         *
         * @param Contact - the guarantor to retrieve Encounter__c for
         * @returns List<Encounter__c> - The list of encounters.
         */
        public List<Encounter__c> getInfoForRelatedPatients(Contact guarantor) {
            return [
                SELECT Patient__r.Medical_Record_Number__c, Patient__r.Name
                FROM Encounter__c
                WHERE Guarantor__c = :guarantor.Id
                LIMIT 50000
            ];
        }

        /**
         * Return all encounters for the given guarantor. Include the first attachment for each and its associated
         * payments. If the guarantor is not supplied, just return an empty list
         *
         * @param Contact - the guarantor to retrieve Encounter__c for
         * @param String paidFilter - filter to return only 'Paid', 'Unpaid' or 'All' encounters. null == 'All'
         * @param List<String> patientIds - limit the returned Encounter__c records to those associated with these patients
         *
         */
        public List<Encounter__c> getAllEncounters(Contact guarantor, String paidFilter, List<String> patientIds) {

            if (guarantor == null) {
                return new List<Encounter__c>();
            }

            String patientClause = '';
            if (patientIds != null && !patientIds.isEmpty()) {
                patientClause += ' AND Patient__c IN :patientIds';
            }

            String query = 'SELECT (SELECT Amount__c, Deposit_Date__c FROM Payments__r), ' +
                'Id, Name, Patient__r.Name, Estimate_ID__c, Patient_Portion__c, ' +
                'Date_of_Service__c, Patient__r.Medical_Record_Number__c, Procedure__c, ' +
                'Location__c, Encounter_ID__c, Total_Charges__c, Insurance_Discount__c, ' +
                'Insurance_Portion__c, Total_Payments__c, Balance__c, Type__c, Ordering_Physician__c, ' +
                'Coverage__c, Coverage__r.Name, ' +
                '(SELECT Id  FROM Attachments ORDER BY CreatedDate DESC LIMIT 1)' +
                'FROM Encounter__c WHERE Guarantor__c = \'' + guarantor.Id + '\'' + patientClause;

            if (!String.isEmpty(paidFilter)) {
                if (Constants.UNPAID.equalsIgnoreCase(paidFilter)) {
                    query += ' AND Encounter__c.Balance__c > 0 AND (Encounter__c.Total_Payments__c = null OR Encounter__c.Total_Payments__c = 0) ';
                }
                if (Constants.PAID.equalsIgnoreCase(paidFilter)) {
                    query += ' AND ((Encounter__c.Balance__c > 0 AND Encounter__c.Total_Payments__c > 0 ) OR Encounter__c.Balance__c <= 0) ';
                }
            }

            System.debug('SOQL query: ' + query);
            System.debug('paidFilter: ' + paidFilter);

            return Database.query(query);
        }

        /**
         * Get a list of Encounters for a particular invoice.
         *
         * @param Id contactId - The contact id for the user associated with the encounters.
         * @param String invoiceId - The invoice id for which to get the encounters.
         * @returns List<Encounter__c> - The encounters.
         */
        public List<Encounter__c> getForInvoice(Id contactId, String invoiceId) {

            if (EncounterSecurityContext.SELECT_CONTEXT.actionAllowed()) {
                return [
                    SELECT Id, Name, Patient__r.Name, Estimate_ID__c, Patient_Portion__c,
                        Date_of_Service__c, Patient__r.Medical_Record_Number__c, Procedure__c,
                        Location__c, Encounter_ID__c, Total_Charges__c, Insurance_Discount__c,
                        Insurance_Portion__c, Total_Payments__c, Balance__c, Type__c, Ordering_Physician__c, (SELECT Amount__c, Deposit_Date__c FROM Payments__r)
                    FROM Encounter__c
                    WHERE Guarantor__c = :contactId AND Id = :invoiceId
                ];
            }
            return null;
        }

    }


	/**
	 * This method is use to get Encounter Records based on Guarantor Id or Id and Balance is greater than zero.
     * @param IdType objectName - object name for where condition
     * @param String condId - record Id
	 **/
    public static List<Encounter__c> getEncounterRecordsById(IdType objectName, String condId) {
        if (EncounterSecurityContext.SELECT_CONTEXT.actionAllowed()) {
            String queryString = 'SELECT Id, Name, Patient__c, Date_of_Service__c, Procedure__c, Location__c, Patient_Portion__c, Guarantor__c, Balance__c ';
            queryString += ' FROM Encounter__c ';
            queryString += ' WHERE Balance__c > 0 ';
            queryString += (objectName == IdType.GUARANTOR) ? ' AND Guarantor__c = :condId' : ' AND Id = :condId';
            List<Encounter__c> encounterList = Database.query(queryString);
            return encounterList;
        }
        return null;
    }

    /**
     * This method is use to update Billed CG Count in Encounters.
     *
     * @param List<Encounter__c> encounters - That contains list of Encounters.
     **/
    public static void updateBilledCGCount(List<Encounter__c> encounters) {
        if (EncounterSecurityContext.UPDATE_BILLED_CG_COUNT_CONTEXT.actionAllowed()) {
            update encounters;
        }
    }

    /**
     * Get the number of Encounters for a contact from a startdate to now.
     *
     * @returns Integer - The number of Encounters found.
     */
    public static Integer getCountByDate(Id contactId, Datetime startDate) {
        if (EncounterSecurityContext.SELECT_CONTEXT.actionAllowed()) {
            return [
                SELECT
                    COUNT()
                FROM Encounter__c
                WHERE Guarantor__c = :contactId AND
                CreatedDate >= :startDate
            ];
        }
        return null;
    }

    /**
     * Return the patient MRN and Name for all encounters for the given guarantor
     *
     * @param Contact - the guarantor to retrieve Encounter__c for
     * @returns List<Encounter__c> - The list of encounters.
     */
    public static List<Encounter__c> getAllPatients(Contact guarantor) {
        ElevatedPrivilegesHelper helper = new ElevatedPrivilegesHelper();
        return helper.getInfoForRelatedPatients(guarantor);
    }

<<<<<<< HEAD
=======
    /**
     * Get a list of Encounters for a particular invoice.
     *
     * @param Id contactId - The contact id for the user associated with the encounters.
     * @param String invoiceId - The invoice id for which to get the encounters.
     * @returns List<Encounter__c> - The encounters.
     */
    public static List<Encounter__c> getForInvoice(Id contactId, String invoiceId) {

        if (EncounterSecurityContext.SELECT_CONTEXT.actionAllowed()) {
            return [
                SELECT Id, Name, Patient__r.Name, Estimate_Id__c, Patient_Portion__c,
                    Date_of_Service__c, Patient__r.Medical_Record_Number__c, Procedure__c,
                    Location__c, Encounter_Id__c, Total_Charges__c, Insurance_Discount__c,
                    Insurance_Portion__c, Total_Payments__c, Balance__c, Type__c, Ordering_Physician__c, (SELECT Amount__c, Deposit_Date__c FROM Payments__r)
                FROM Encounter__c
                WHERE Guarantor__c = :contactId AND Id = :invoiceId
            ];
        }
        return null;
    }
>>>>>>> d0846b06
}<|MERGE_RESOLUTION|>--- conflicted
+++ resolved
@@ -81,9 +81,9 @@
 
             if (EncounterSecurityContext.SELECT_CONTEXT.actionAllowed()) {
                 return [
-                    SELECT Id, Name, Patient__r.Name, Estimate_ID__c, Patient_Portion__c,
+                    SELECT Id, Name, Patient__r.Name, Encounter_Id__c, Patient_Portion__c,
                         Date_of_Service__c, Patient__r.Medical_Record_Number__c, Procedure__c,
-                        Location__c, Encounter_ID__c, Total_Charges__c, Insurance_Discount__c,
+                        Location__c, Encounter_Id__c, Total_Charges__c, Insurance_Discount__c,
                         Insurance_Portion__c, Total_Payments__c, Balance__c, Type__c, Ordering_Physician__c, (SELECT Amount__c, Deposit_Date__c FROM Payments__r)
                     FROM Encounter__c
                     WHERE Guarantor__c = :contactId AND Id = :invoiceId
@@ -152,28 +152,4 @@
         return helper.getInfoForRelatedPatients(guarantor);
     }
 
-<<<<<<< HEAD
-=======
-    /**
-     * Get a list of Encounters for a particular invoice.
-     *
-     * @param Id contactId - The contact id for the user associated with the encounters.
-     * @param String invoiceId - The invoice id for which to get the encounters.
-     * @returns List<Encounter__c> - The encounters.
-     */
-    public static List<Encounter__c> getForInvoice(Id contactId, String invoiceId) {
-
-        if (EncounterSecurityContext.SELECT_CONTEXT.actionAllowed()) {
-            return [
-                SELECT Id, Name, Patient__r.Name, Estimate_Id__c, Patient_Portion__c,
-                    Date_of_Service__c, Patient__r.Medical_Record_Number__c, Procedure__c,
-                    Location__c, Encounter_Id__c, Total_Charges__c, Insurance_Discount__c,
-                    Insurance_Portion__c, Total_Payments__c, Balance__c, Type__c, Ordering_Physician__c, (SELECT Amount__c, Deposit_Date__c FROM Payments__r)
-                FROM Encounter__c
-                WHERE Guarantor__c = :contactId AND Id = :invoiceId
-            ];
-        }
-        return null;
-    }
->>>>>>> d0846b06
 }