--- conflicted
+++ resolved
@@ -313,10 +313,6 @@
         PageReference pageRef = ppCon.cancel();
 
         //Check system assert.
-<<<<<<< HEAD
-        System.assertEquals('/home/home.jsp',pageRef.getUrl());
-=======
         System.assertEquals('/home/home.jsp', pageRef.getUrl());
->>>>>>> e0d9574c
-    }
-}+    }
+}
