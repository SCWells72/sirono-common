/*
 * Test utilities to create records.
 */

@isTest
public class TestUtility {
    public static String body = '{"token":"bar"}';
    public static String responsebody = '{"token":"bar"}';
    public static Integer statusCode = 200;
    public static Integer statusCode2 = 200;
    public static Integer statusCode3 = 200;
    public static Integer statusCode4 = 200;
    public static String status = 'CREATED';
    public static boolean isTest = false;
    public static boolean setBlank = false;
    public static String errorbody = '' ;
    public static Integer currentDay = 22;
    public static Integer currentMonth = 12;
    public static Integer currentYear = 2017;
    public static boolean hasException = false;
    public static String planType = 'auto';
    public static String errorDate = '2016-05-13';
    public static String delinquentDate = '2016-05-13';

    public static String url = 'http://127.0.0.1:8000/paystaff/api/paymentplan/2876/';

    private static Decimal getUniqueId() {
        return Decimal.valueOf(Math.random());
    }

    // Return Guarantor Contact record        
    public static Contact generateGuarantorContact() {
        Contact guarantorContact = new Contact();
        guarantorContact.RecordTypeId = RecordTypeUtil.guarantorRt;
        guarantorContact.LastName = 'Test Guarantor';
        guarantorContact.Profile_Pointer_Id__c = getUniqueId();
        guarantorContact.HomePhone = '111';
        guarantorContact.MobilePhone = '111';
        return guarantorContact;
    }

    // Return Patient Contact record
    public static Contact generatePatientContact() {
        Contact patientContact = new Contact();
        patientContact.RecordTypeId = RecordTypeUtil.patientRt;
        patientContact.LastName = 'Test Patient';
        patientContact.HomePhone = '111';
        patientContact.MobilePhone = '111';
        patientContact.Patient_Id__c = getUniqueId();
        return patientContact;
    }

    // Return charge group record
    public static Charge_Group__c generateChargeGroup(String guarantorContactId,
            String patientContactId,
            Decimal chargeGroupExternalId,
            String paymentplanID) {
        Charge_Group__c chargeGroup = generateChargeGroup(guarantorContactId, patientContactId, chargeGroupExternalId);
        chargeGroup.Payment_Plan__c = paymentplanID;
        return chargeGroup;
    }

    // Return charge group record
    public static Charge_Group__c  generateChargeGroupWithExternalId(String guarantorContactId,
            String patientContactId,
            Decimal chargeGroupExternalId) {
        return generateChargeGroup(guarantorContactId, patientContactId, chargeGroupExternalId);
    }
    
    // Return charge group record with external Id from parameter
    Public static Charge_Group__c  generateChargeGroup(String guarantorContactId,
                                                        String patientContactId,
                                                        Decimal chargeGroupExternalId) {
        Charge_Group__c cg = new Charge_Group__c();
        cg.Guarantor__c = guarantorContactId;
        cg.Sirono_ID__c = getUniqueId();
        cg.Patient__c = patientContactId;
        cg.External_ID__c = String.valueOf(chargeGroupExternalId);
        cg.Name = 'Sirono';
        cg.Charge_Group_External_ID__c = true;
        cg.Reported_Selfpay_Balance__c = 10;
        cg.Active__c = true;
        cg.Account_Status__c = 'Billed';
        cg.Account_Sub_Status__c = Constants.ACCT_SUBSTATUS_PREINVOICED;

        return cg;
    }
    
    // Return transaction record
    public static Transaction__c generateTransaction(Charge_Group__c chargeGroup,
            Decimal amount,
            String method) {
        Transaction__c objTransaction = new Transaction__c();
        objTransaction.Amount__c = amount == null ? 0 : amount;
        objTransaction.Charge_Group__c = chargeGroup.Id;
        objTransaction.Credit_Balance__c = amount < 0;
        objTransaction.Fail_Date__c = null;
        objTransaction.Sirono_ID__c = getUniqueId();
        objTransaction.Notes__c = 'Test txn';
        objTransaction.Post_Date__c = System.today().addDays('Credit'.equals(method) ? 7 : -7);
        return objTransaction;
    }

    // Return Encounter record
    public static Encounter__c generateEncounter(String guarantorId,
            Decimal patientPortion,
            Date serviceDate) {
        Encounter__c encounter = new Encounter__c(Guarantor__c = guarantorId,
                Patient_Portion__c = patientPortion,
                Date_of_Service__c = serviceDate);
        return encounter;
    }

    // Return Payment Arrangement record
    public static Payment_Arrangement__c generatePaymentArrangement(String encounterId) {
        Payment_Arrangement__c paymentArrangement = new Payment_Arrangement__c(Encounter__c = encounterId);
        return paymentArrangement;
    }

    // Return a new case record    
    public static Case generateCase(String rTypeId, String cType, String gId) {
        Case objCase = new Case();
        objCase.RecordTypeId = rTypeId;
        objCase.Status = 'New';
        objCase.Priority = 'Medium';
        objCase.Type = cType;
        objCase.Origin = 'Email';
        objCase.Subject = cType;
        objCase.Description = 'Test';
        objCase.Guarantor_Information__c = gId;
        return objCase;
    }

    // Return a new Statement record    
    public static Statement__c generateStatement(String contactId) {
        Statement__c stmt = new Statement__c();
        stmt.Statement_Date__c = System.Today();
        stmt.Guarantor__c = contactId;
        return stmt;
    }

    // Return a new campaign record    
    public static Campaign generateCampaign(String name) {
        Campaign objCampaign = New Campaign();
        objCampaign.Name = name;
        objCampaign.IsActive = True;
        return objCampaign;
    }

    // Return a new payment plan record 
    public static Payment_Plan__c generatePaymentPlan(String guarantorId) {
        Payment_Plan__c paymentPlan = new Payment_Plan__c();
        paymentPlan.Guarantor__c = guarantorId;
        return paymentPlan;
    }

    // Return an Active PaymentPlan record
    public static Payment_Plan__c generatePaymentPlan(Contact guarantor) {
        Payment_Plan__c paymentPlan = generatePaymentPlan(guarantor.Id);
        paymentPlan.Active__c = true;
        return paymentPlan;
    }

    // Return a new Invoice record 
    public static Invoice__c generateInvoice(String guarantorId, String patientId) {
        Invoice__c invoice = new Invoice__c();
        invoice.Guarantor__c = guarantorId;
        invoice.Due_Date__c = System.today();
        invoice.Invoice_Date__c = System.today();
        invoice.Sirono_ID__c = getUniqueId();
        invoice.Patient__c = patientId;
        return invoice;
    }

    // Return a new Case Comment 
    public static CaseComment generateCaseComment(String parentId) {
        CaseComment cc = new CaseComment();
        cc.CommentBody = 'Test';
        cc.ParentId = parentId;
        return cc;
    }

    // Return payment method record 
    public static Payment_Method__c generatePaymentMethod(String guarantorId, String recordTypeID) {
        Payment_Method__c paymentMethod = new Payment_Method__c();
        paymentMethod.Guarantor__c = guarantorId;
        paymentMethod.RecordTypeID = recordTypeID;
        return paymentMethod;
    }

    // return list of charge_group__c records
    public static List<Charge_Group__c> generateChargeGroupList(ID contID) {
        list<Charge_Group__c> lstChargeGroup = new list<Charge_Group__c>();
        for (integer i = 0; i < 20; i++) {
            Charge_Group__c chargeGroup = new Charge_Group__c();
            chargeGroup.name = 'xyz' + i;
            chargeGroup.Guarantor__c = contID;
            lstChargeGroup.add(chargeGroup);
        }
        return lstChargeGroup;
    }

    // return CampaignMember record
    public static CampaignMember generateCampaignMember(ID campaignId, ID guarantorContactId) {
        CampaignMember objcampaignMember = new CampaignMember();
        objcampaignMember.CampaignId = campaignId;
        objcampaignMember.ContactId = guarantorContactId;
        objcampaignMember.Status = 'Sent';
        return objcampaignMember;
    }

    // return Task record
    public static Task generateTask(ID guarantorContactId) {
        Task objTask = new Task();
        objTask.WhoId = guarantorContactId;
        objTask.Priority = 'Normal';
        objTask.Status = 'New';
        objTask.CallDisposition = 'Final';
        objTask.Five9__Five9Campaign__c = 'Pre-collection';
        return objTask;
    }
    
    /**
     * Generate Task record with given Parameter.
     * 
     * @param ID guarantorContactId, The contact Id for the guarantor.
     * @param Id caseId, The associated case id. 
     * @param String callDisposition, The call result value. 
     * @returns Task record, The Task object using defaults and parameters.
     **/
    public static Task generateTask(Id guarantorContactId, Id caseId, String callDisposition) {
        Task objTask = new Task();
        objTask.WhoId = guarantorContactId;
        objTask.WhatId = caseId;
        objTask.Priority = 'Normal';
        objTask.Status = 'New';
        objTask.CallDisposition = callDisposition;
        objTask.Five9__Five9Campaign__c = 'OB PreCollections';
        return objTask;
    }

    // Generate Exception
    public static Integer generateException() {
        return 1 / 0;
    }

<<<<<<< HEAD
    public static Decimal generateRandomCurrency() {
        Double randomDouble = Math.random() * 100;
        Decimal randomCurrencyValue = Decimal.valueOf(randomDouble).setScale(2);

        return randomCurrencyValue;
=======
    private static Payment__c generatePayment() {
        Payment__c payment = new Payment__c();
        payment.Charge_Date__c = System.today();
        return payment;
    }

    public static Payment__c generatePASPayment(String pmtKey) {
        Payment__c pmt = generatePayment();
        pmt.ID__c = pmtKey;
        return pmt;
    }

    public static Payment__c generateSironoPayment(Id guarantorId, Decimal sironoId, Decimal amount) {
        Payment__c payment = generatePayment();
        payment.Guarantor__c = guarantorId;
        payment.Sirono_ID__c = sironoId;
        payment.Amount__c = amount;
        return payment;
    }

    // Return a payment transaction
    public static Transaction__c generatePaymentTxn(Charge_Group__c chargeGroup,
            Decimal amount,
            Payment__c pmt) {
        Transaction__c objTransaction = generateTxn(chargeGroup, amount);
        objTransaction.Payment__c = pmt.Id;
        return objTransaction;
    }

    // Return a service transaction
    public static Transaction__c generateServiceTxn(Charge_Group__c chargeGroup,
            Decimal amount,
            Service__c svc) {
        Transaction__c objTransaction = generateTxn(chargeGroup, amount);
        objTransaction.Post_Date__c = System.today().addDays(-7);
        objTransaction.Service__c = svc.Id;
        return objTransaction;
    }

    // Return an adjustment transaction
    public static Transaction__c generateAdjTxn(Charge_Group__c chargeGroup,
            Decimal amount,
            Payment_Adjustments__c adj) {
        Transaction__c objTransaction = generateTxn(chargeGroup, amount);
        objTransaction.Adjustment__c = adj.Id;
        return objTransaction;
    }

    //Build a skeletal transaction
    private static Transaction__c generateTxn(Charge_Group__c chargeGroup, Decimal amount) {
        Transaction__c txn = new Transaction__c();
        txn.Amount__c = amount == null ? 0 : amount;
        txn.Charge_Group__c = chargeGroup.Id;
        txn.Sirono_ID__c = getUniqueId();
        txn.Post_Date__c = System.today();
        return txn;
>>>>>>> 5d588297
    }
}<|MERGE_RESOLUTION|>--- conflicted
+++ resolved
@@ -244,13 +244,12 @@
         return 1 / 0;
     }
 
-<<<<<<< HEAD
     public static Decimal generateRandomCurrency() {
         Double randomDouble = Math.random() * 100;
         Decimal randomCurrencyValue = Decimal.valueOf(randomDouble).setScale(2);
 
         return randomCurrencyValue;
-=======
+    }
     private static Payment__c generatePayment() {
         Payment__c payment = new Payment__c();
         payment.Charge_Date__c = System.today();
@@ -307,6 +306,4 @@
         txn.Sirono_ID__c = getUniqueId();
         txn.Post_Date__c = System.today();
         return txn;
->>>>>>> 5d588297
-    }
-}+    }