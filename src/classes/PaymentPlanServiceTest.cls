/*
 * Copyright (c) 2017-present Sirono LLC, All rights reserved
 */

/**
 * Test the PaymentPlanService
 */
@IsTest
public with sharing class PaymentPlanServiceTest {

    private static String PLAN_SIRONO_ID = '2876';
    private static Decimal CG_TO_ADD_ID = 123456;
    private static Decimal CG_SIRONO_ID = 12345;

    @TestSetup
    public static void setup() {
        Contact gt = TestUtility.generateGuarantorContact();
        gt.Profile_Pointer_ID__c = 23232323;
        insert gt;

        Contact pt = TestUtility.generatePatientContact();
        insert pt;

        Datetime createdDT = Datetime.now().addDays(-3);

        Payment_Plan__c pp = TestUtility.generatePaymentPlan(gt);
        pp.Plan_Type__c = Constants.AUTOMATIC;
        pp.Sirono_ID__c = Decimal.valueOf(PLAN_SIRONO_ID);
        pp.Plan_Value_Modified_Date__c = createdDT;
        insert pp;
        Test.setCreatedDate(pp.Id, createdDT);

        Charge_Group__c cg = TestUtility.generateChargeGroup(gt.Id, pt.Id, CG_SIRONO_ID, pp.Id);
        cg.Sirono_ID__c = CG_SIRONO_ID;
        insert cg;

        Service__c svc = TestUtility.generateService(cg, 450.00);
        insert svc;

        Transaction__c txn = TestUtility.generateServiceTxn(cg, svc.Amount__c, svc);
        insert txn;

        cg = TestUtility.generateChargeGroup(gt.Id, pt.Id, CG_TO_ADD_ID);
        cg.Sirono_ID__c = CG_TO_ADD_ID;
        insert cg;

        svc = TestUtility.generateService(cg, 200.00);
        insert svc;

        txn = TestUtility.generateServiceTxn(cg, svc.Amount__c, svc);
        insert txn;

        // Check system assert.
        System.assertEquals(Decimal.valueOf(PLAN_SIRONO_ID), pp.Sirono_ID__c, 'Expected ' + PLAN_SIRONO_ID + ' but got ' + pp.Sirono_ID__c);
    }

    /*
     *
     * Test adding a chargegroup to an existing paymentplan
     */
    @IsTest
    public static void testAddChargeGroup() {
        Test.setMock(HttpCalloutMock.class, new MockHttpResponseGenerator());

        Test.startTest();
        PaymentPlanService.addChargeGroups(PLAN_SIRONO_ID, new String[] { String.valueOf(CG_TO_ADD_ID) });
        Test.stopTest();

        Payment_Plan__c pp = [
            SELECT Id, Sirono_ID__c, Plan_Value_Modified_Date__c, CreatedDate
            FROM Payment_Plan__c
            WHERE Sirono_ID__c = :Decimal.valueOf(PLAN_SIRONO_ID)
            LIMIT 1
        ];

        Charge_Group__c[] cgs = [SELECT Id, Sirono_ID__c, Payment_Plan__c FROM Charge_Group__c WHERE Payment_Plan__c = :pp.Id];

        System.assert(cgs.size() == 2, 'Expected 2 cgs on the payment plan, but had ' + cgs.size());
        System.assert(pp.Plan_Value_Modified_Date__c > pp.CreatedDate,
            'Expected Plan_Value_Modified_Date__c (' + pp.Plan_Value_Modified_Date__c +
                ') > pp.CreatedDate (' + pp.CreatedDate + ')');
    }

    /**
     * Test adding a bad chargegroupId to an existing paymentplan
     */
    @IsTest
    public static void testAddBadChargeGroupId() {
        Test.setMock(HttpCalloutMock.class, new MockHttpResponseGenerator());

        Boolean expectedFailure = false;
        Test.startTest();
        try {
            PaymentPlanService.addChargeGroups(PLAN_SIRONO_ID, new String[] { '1962' });
        } catch (SironoServiceException ex) {
            System.assertEquals('Unknown chargegroup requested: 1962', ex.getMessage());
            expectedFailure = true;
        }
        Test.stopTest();

        System.assert(expectedFailure, 'Exception expected adding unknown chargegroupId');
    }

    /*
     *
     * Test adding a chargegroupId to a non-existing paymentplan
     */
    @IsTest
    public static void testAddChargeGroupBadPlanId() {
        Test.setMock(HttpCalloutMock.class, new MockHttpResponseGenerator());

        Boolean expectedFailure = false;
        Test.startTest();
        try {
            PaymentPlanService.addChargeGroups('1492', new String[] { String.valueOf(CG_TO_ADD_ID) });
        } catch (SironoServiceException ex) {
            System.assertEquals('Unknown Payment Plan: 1492', ex.getMessage());
            expectedFailure = true;
        }
        Test.stopTest();

        System.assert(expectedFailure, 'Exception expected adding to unknown payment plan');
    }

    @IsTest
    public static void testPlanJSONParsing() {
        Test.startTest();

        PaymentPlanService.PaymentPlanJSONParser parser = new PaymentPlanService.PaymentPlanJSONParser(MockHttpResponseGenerator.getPaymentPlanJSONBody());
        Payment_Plan__c pp = parser.parseAsPaymentPlan();

        Test.stopTest();

        // We have commented this line because of We can't update Payment Plan name when Payment Plan already exists.
        // When we create new payment plan at that time we assign name in it.
        // As per below assert, we already insert payment plan with same sirono Id in set up data.
        // System.assertEquals(pp.Name, '2876', 'Plan Name is: '+pp.Name);
        System.assertEquals(pp.Sirono_ID__c, Decimal.valueOf(PLAN_SIRONO_ID), 'Plan sirono_id is: ' + pp.Sirono_ID__c);
        System.assertEquals(pp.Installment_Amount__c, 50, 'Expected Installment_Amount to be 50, but was: ' + pp.Installment_Amount__c);
        System.assert(pp.Active__c, 'Expected Plan to be active, but was not');
        System.assertEquals(pp.Original_Balance__c, 327.72, 'Expected Plan Original_Balance__c to be 327.72, but was: ' + pp.Original_Balance__c);
        System.assertEquals(pp.Plan_Type__c, Constants.AUTOMATIC, 'Expected Plan_Type__c to be Automatic, but was: ' + pp.Plan_Type__c);
        System.assertEquals(pp.Remaining_Balance__c, 327.72, 'Expected Plan Remaining_Balance__c to be 327.72, but was: ' + pp.Remaining_Balance__c);
        System.assertEquals(pp.Status__c, 'started', 'Expected Status__c to be "started", but was: ' + pp.Status__c);
        System.assertEquals(pp.NextPaymentDate__c, Date.newInstance(2017, 05, 13), 'Expected NextPaymentDate__c to be "2017-05-13", but was: ' + pp.NextPaymentDate__c);
    }

    /**
     * Test to Add Payment Plan for Auto plan Type.
     **/
    @IsTest
    public static void testAddPaymentPlanForAuto() {
        Test.setMock(HttpCalloutMock.class, new MockHttpResponseGenerator());

        Contact gt = [SELECT Id FROM Contact WHERE RecordTypeId = :RecordTypeUtil.guarantorRt];

        PaymentPlanInformation objPPInfo = new PaymentPlanInformation();
        objPPInfo.chargeGroupIds = new String[] { String.valueOf(CG_TO_ADD_ID) };
        objPPInfo.guarantorId = gt.Id;
        objPPInfo.planType = Constants.PLANTYPE_AUTO;
        objPPInfo.expirationYear = String.valueOf(System.today().year() + 1);
        objPPInfo.expirationMonth = '07';
        objPPInfo.creditCardNumber = '1234567891113';
        objPPInfo.cardholderName = '1234567891113';
        objPPInfo.zip = '07897';
        objPPInfo.amount = '100';
        objPPInfo.planValue = '1000';
        objPPInfo.executeOnDay = '10';
        objPPInfo.cvv = 'test';
        objPPInfo.state = 'test';
        objPPInfo.address = 'test';
        objPPInfo.city = 'test';

        Test.startTest();
        PaymentPlanService.addPaymentPlan(objPPInfo);
        Test.stopTest();

        Payment_Plan__c pp = PaymentPlanDao.getActivePaymentPlan(gt.Id);

        System.assertNotEquals(pp, null, 'Expected Payment Plan not null');
    }

    /**
     * Test to Add Credit Card/ Payment Plan for Promise plan Type.
     **/
    @IsTest
    public static void testAddPaymentPlanForPromise() {
        Test.setMock(HttpCalloutMock.class, new MockHttpResponseGenerator());

        Contact gt = [SELECT Id FROM Contact WHERE RecordTypeId = :RecordTypeUtil.guarantorRt];

        PaymentPlanInformation objPPInfo = new PaymentPlanInformation();
        objPPInfo.chargeGroupIds = new String[] { String.valueOf(CG_TO_ADD_ID) };
        objPPInfo.guarantorId = gt.Id;
        objPPInfo.planType = Constants.PLANTYPE_PROMISE;
        objPPInfo.planValue = '100';
        objPPInfo.amount = '10';

        Test.startTest();
        PaymentPlanService.addPaymentPlan(objPPInfo);
        Test.stopTest();

        Payment_Plan__c pp = PaymentPlanDao.getActivePaymentPlan(gt.Id);

        System.assertNotEquals(pp, null, 'Expected Payment Plan not null');
    }

    /**
     * Test to verify the call to the Sirono Server for updating a Payment Plan.
     */
    @IsTest
    public static void testUpdateAutoPaymentPlanTerms() {
        Test.setMock(HttpCalloutMock.class, new MockHttpResponseGenerator());
        Contact gt = [SELECT Id FROM Contact WHERE RecordTypeId = :RecordTypeUtil.guarantorRt];
        Payment_Plan__c pp = PaymentPlanDao.getActivePaymentPlan(gt.Id);

        System.assertNotEquals(pp, null, 'Expected Payment Plan not null');

        PaymentPlanInformation ppInfo = new PaymentPlanInformation();
        ppInfo.planType = Constants.PLANTYPE_AUTO;
        ppInfo.amount = '9999';
        ppInfo.executeOnDay = '1';

        Test.startTest();
        Payment_Plan__c updatedPlan = PaymentPlanService.updateAutoPaymentPlanTerms(PLAN_SIRONO_ID, ppInfo);
        Test.stopTest();

        System.assertNotEquals(null, updatedPlan, 'Should find updated plan');
        System.assertEquals(pp.Id, updatedPlan.Id, 'Should be the the same plan.');
    }

    /**
     * Verify exception is thrown for update call on PP that does not have type auto.
     */
    @IsTest
    public static void testUpdateAutoPaymentPlanTermsNotAuto() {


        PaymentPlanInformation ppInfo = new PaymentPlanInformation();
        ppInfo.planType = Constants.PLANTYPE_PROMISE;
        ppInfo.amount = '9999';
        ppInfo.executeOnDay = '1';

        Test.startTest();
        try {
            PaymentPlanService.updateAutoPaymentPlanTerms(PLAN_SIRONO_ID, ppInfo);
        } catch (AbstractService.ServiceException svcException) {
            Test.stopTest();
            System.assertNotEquals(null, svcException, 'Should have thrown the service exception');
            System.assertEquals('This method only supports auto payment plans.', svcException.getMessage(), 'Should have auto plan message.');
        }

    }

    /**
     * Create a new payment plan and associated payment method without persisting the payment method.
     */
    @IsTest
    public static void testAddPaymentPlanWithPaymentMethodNoSave() {
        Test.setMock(HttpCalloutMock.class, new MockHttpResponseGenerator());

        Contact gt = [SELECT Id FROM Contact WHERE RecordTypeId = :RecordTypeUtil.guarantorRt];

        PaymentPlanInformation objPPInfo = new PaymentPlanInformation();
        objPPInfo.chargeGroupIds = new String[] { String.valueOf(CG_TO_ADD_ID) };
        objPPInfo.guarantorId = gt.Id;
        objPPInfo.planType = Constants.PLANTYPE_AUTO;
        objPPInfo.expirationYear = String.valueOf(System.today().year() + 1);
        objPPInfo.expirationMonth = '07';
        objPPInfo.creditCardNumber = '1234567891113';
        objPPInfo.cardholderName = '1234567891113';
        objPPInfo.zip = '07897';
        objPPInfo.amount = '100';
        objPPInfo.planValue = '1000';
        objPPInfo.executeOnDay = '10';
        objPPInfo.cvv = 'test';
        objPPInfo.state = 'test';
        objPPInfo.address = 'test';
        objPPInfo.city = 'test';

        Test.startTest();
        Payment_Plan__c newPlan = PaymentPlanService.addPaymentPlanWithPaymentMethod(objPPInfo, false, gt.Id);
        Test.stopTest();

        System.assertNotEquals(newPlan, null, 'Expected Payment Plan not null');
        System.assertNotEquals(null, newPlan.Payment_Method__r, 'Returned plan should have a defined pay method.');

        List<Payment_Plan__c> plans = PaymentPlanDao.getActivePaymentPlanWithMethod(gt.Id);
        System.assertNotEquals(0, plans.size(), 'Should have found a plan.');
        Payment_Plan__c pp = plans.get(0);
        System.assertEquals(null, pp.Payment_Method__r, 'Should not have persisted the Payment method.');
    }

    /**
     * Create a new payment plan and associated payment method, persisting the payment method.
     */
    @IsTest
    public static void testAddPaymentPlanWithPaymentMethodSave() {
        Test.setMock(HttpCalloutMock.class, new MockHttpResponseGenerator());

        Contact gt = [SELECT Id FROM Contact WHERE RecordTypeId = :RecordTypeUtil.guarantorRt];

        PaymentPlanInformation objPPInfo = new PaymentPlanInformation();
        objPPInfo.chargeGroupIds = new String[] { String.valueOf(CG_TO_ADD_ID) };
        objPPInfo.guarantorId = gt.Id;
        objPPInfo.planType = Constants.PLANTYPE_AUTO;
        objPPInfo.expirationYear = String.valueOf(System.today().year() + 1);
        objPPInfo.expirationMonth = '07';
        objPPInfo.creditCardNumber = '1234567891113';
        objPPInfo.cardholderName = '1234567891113';
        objPPInfo.zip = '07897';
        objPPInfo.amount = '100';
        objPPInfo.planValue = '1000';
        objPPInfo.executeOnDay = '10';
        objPPInfo.cvv = 'test';
        objPPInfo.state = 'test';
        objPPInfo.address = 'test';
        objPPInfo.city = 'test';

        Test.startTest();
        Payment_Plan__c newPlan = PaymentPlanService.addPaymentPlanWithPaymentMethod(objPPInfo, true, gt.Id);
        Test.stopTest();

        System.assertNotEquals(newPlan, null, 'Expected Payment Plan not null');
        System.assertNotEquals(null, newPlan.Payment_Method__r, 'Returned plan should have a defined pay method.');

        List<Payment_Plan__c> plans = PaymentPlanDao.getActivePaymentPlanWithMethod(gt.Id);
        System.assertNotEquals(0, plans.size(), 'Should have found a plan.');
        Payment_Plan__c pp = plans.get(0);
        System.assertNotEquals(null, pp.Payment_Method__r, 'Should have persisted the Payment method.');
    }

    /**
     * Get the play by sirono id.
     */
    @IsTest
    public static void testGetBySironoId() {

        Test.startTest();
        Payment_Plan__c plan = PaymentPlanService.getPaymentPlanBySironoId(PLAN_SIRONO_ID);
        Test.stopTest();

        System.assertNotEquals(null, plan, 'Should have been able to lookup payment plan by sirono id.');
    }

    @IsTest
    public static void testGetBySironoIdDecimal() {

        Decimal sid = Decimal.valueOf(PLAN_SIRONO_ID);
        Test.startTest();
        Payment_Plan__c plan = PaymentPlanService.getPaymentPlanBySironoId(sid);
        Test.stopTest();

        System.assertNotEquals(null, plan, 'Should have been able to lookup payment plan by sirono id.');
    }

    /**
     * Ensure we can look up active plan by guarantor id.
     */
    @IsTest
    public static void testGetActivePaymentPlan() {
        Contact gt = [SELECT Id FROM Contact WHERE RecordTypeId = :RecordTypeUtil.guarantorRt];

        Test.startTest();
        Payment_Plan__c activePlan = PaymentPlanService.getActivePaymentPlan(gt.Id);
        Test.stopTest();

        System.assertNotEquals(null, activePlan, 'Should have found an active plan.');
        System.assertEquals(true, activePlan.Active__c, 'Should be active.');
    }

    /**
     * Test if we can find a Payment plan by plan id.
     */
    @IsTest
    public static void testGetPaymentPlanByPlanId() {
        Contact gt = [SELECT Id FROM Contact WHERE RecordTypeId = :RecordTypeUtil.guarantorRt];

        Payment_Plan__c pp = PaymentPlanDao.getActivePaymentPlan(gt.Id);
        System.assertNotEquals(null, pp, 'Should find an existing plan.');

        Test.startTest();
        Payment_Plan__c plan = PaymentPlanService.getPaymentPlan(pp.Id);
        Test.stopTest();

        System.assertNotEquals(null, plan, 'Should find the plan.');
        System.assertEquals(pp.Id, plan.Id, 'Should be the same plan.');
    }

    /**
     * Add a Payment Method to an existing plan, without saving.
     */
    @IsTest
    public static void testAddPaymentMethod_NewNoSave() {
<<<<<<< HEAD
        Contact gt = [SELECT Id FROM Contact WHERE RecordTypeId = :RecordTypeUtil.guarantorRt];
=======
        Test.setMock(HttpCalloutMock.class, new MockHttpResponseGenerator());

        Contact gt = [SELECT Id, Profile_Pointer_ID__c FROM Contact WHERE RecordTypeId = :RecordTypeUtil.guarantorRt];
        String cardNumber = '378282246310005';
>>>>>>> b2750ea1
        String lastFour = '0005';
        MockHttpResponseGenerator.guarantorSironoId = gt.Profile_Pointer_Id__c.toPlainString();


        Payment_Plan__c pp = PaymentPlanDao.getActivePaymentPlan(gt.Id);
        System.assertNotEquals(null, pp, 'Should find an existing plan.');

        PaymentPlanInformation objPPInfo = new PaymentPlanInformation();
        objPPInfo.expirationYear = String.valueOf(System.today().year() + 1);
        objPPInfo.expirationMonth = '07';
        objPPInfo.creditCardNumber = '1234567891113';
        objPPInfo.cardholderName = '1234567891113';
        objPPInfo.chargeGroupIds = new String[]{String.valueOf(CG_TO_ADD_ID)};
        objPPInfo.guarantorId = gt.Id;
        objPPInfo.planType = Constants.PLANTYPE_AUTO;
        objPPInfo.zip = '07897';
        objPPInfo.amount = '100';
        objPPInfo.planValue = '1000';
        objPPInfo.executeOnDay = '10';
        objPPInfo.cvv = 'test';
        objPPInfo.state = 'test';
        objPPInfo.address = 'test';
        objPPInfo.city = 'test';
        objPPInfo.planType = Constants.PLANTYPE_AUTO;

        List<Payment_Method__c> originalMethods = PaymentMethodDao.getPaymentMethods(gt.Id);

        Test.startTest();
        Payment_Plan__c plan = PaymentPlanService.addPaymentMethod(pp.Id, '', objPPInfo, false);
        Test.stopTest();

        System.assertNotEquals(null, plan, 'Should return a plan.');
        System.assertNotEquals(null, plan.Payment_Method__r, 'Should include payment method on returned plan.');

        List<Payment_Method__c> updatedMethods = PaymentMethodDao.getPaymentMethods(gt.Id);
        System.assertEquals(originalMethods.size(), updatedMethods.size(), 'Should no have a new payment method.');

        List<Payment_Plan__c> plans = PaymentPlanDao.getActivePaymentPlanWithMethod(gt.Id);
        System.assertNotEquals(0, plans.size(), 'Should have found a plan.');
        Payment_Plan__c planWithMethod = plans.get(0);

        System.assertNotEquals(lastFour, planWithMethod.Payment_Method__r.Last_4__c, 'Should not have the new method.');
    }

    /**
     * Add a Payment Method to an existing plan, without saving.
     */
    @IsTest
    public static void testAddPaymentMethod_NewSave() {
        Test.setMock(HttpCalloutMock.class, new MockHttpResponseGenerator());

        Contact gt = [SELECT Id, Profile_Pointer_Id__c FROM Contact WHERE RecordTypeId = :RecordTypeUtil.guarantorRt];
        String cardNumber = '378282246310005';
        String lastFour = '0005';
        MockHttpResponseGenerator.guarantorSironoId = gt.Profile_Pointer_Id__c.toPlainString();

        Payment_Plan__c pp = PaymentPlanDao.getActivePaymentPlan(gt.Id);
        System.assertNotEquals(null, pp, 'Should find an existing plan.');

        PaymentPlanInformation objPPInfo = new PaymentPlanInformation();
        objPPInfo.expirationYear = String.valueOf(System.today().year() + 1);
        objPPInfo.expirationMonth = '07';
        objPPInfo.creditCardNumber = cardNumber;
        objPPInfo.cardholderName = '1234567891113';
        objPPInfo.chargeGroupIds = new String[]{String.valueOf(CG_TO_ADD_ID)};
        objPPInfo.guarantorId = gt.Id;
        objPPInfo.planType = Constants.PLANTYPE_AUTO;
        objPPInfo.zip = '07897';
        objPPInfo.amount = '100';
        objPPInfo.planValue = '1000';
        objPPInfo.executeOnDay = '10';
        objPPInfo.cvv = 'test';
        objPPInfo.state = 'test';
        objPPInfo.address = 'test';
        objPPInfo.city = 'test';
        objPPInfo.planType = Constants.PLANTYPE_AUTO;

        List<Payment_Method__c> originalMethods = PaymentMethodDao.getPaymentMethods(gt.Id);

        Test.startTest();
        Payment_Plan__c plan = PaymentPlanService.addPaymentMethod(pp.Id, '', objPPInfo, true);
        Test.stopTest();

        System.assertNotEquals(null, plan, 'Should return a plan.');
        System.assertNotEquals(null, plan.Payment_Method__r, 'Should include payment method on returned plan.');

        List<Payment_Method__c> updatedMethods = PaymentMethodDao.getPaymentMethods(gt.Id);
        System.assertEquals(originalMethods.size() + 1, updatedMethods.size(), 'Should have one new plan.');

        List<Payment_Plan__c> plans = PaymentPlanDao.getActivePaymentPlanWithMethod(gt.Id);
        System.assertNotEquals(0, plans.size(), 'Should have found a plan.');
        Payment_Plan__c planWithMethod = plans.get(0);

        System.assertEquals(lastFour, planWithMethod.Payment_Method__r.Last_4__c, 'Should have the new method.');
    }

    /**
     * Add an existing Payment Method to existing plan, without saving.
     */
    @IsTest
    public static void testAddPaymentMethod_ExistingSave() {
        Test.setMock(HttpCalloutMock.class, new MockHttpResponseGenerator());

        Contact gt = [SELECT Id, Profile_Pointer_Id__c  FROM Contact WHERE RecordTypeId = :RecordTypeUtil.guarantorRt];
        String cardNumber = '378282246310005';
        String lastFour = '0005';
        MockHttpResponseGenerator.guarantorSironoId = gt.Profile_Pointer_Id__c.toPlainString();


        Payment_Plan__c pp = PaymentPlanDao.getActivePaymentPlan(gt.Id);
        System.assertNotEquals(null, pp, 'Should find an existing plan.');

        PaymentPlanInformation objPPInfo = new PaymentPlanInformation();
        objPPInfo.expirationYear = String.valueOf(System.today().year() + 1);
        objPPInfo.expirationMonth = '07';
        objPPInfo.creditCardNumber = cardNumber;
        objPPInfo.cardholderName = '1234567891113';
        objPPInfo.chargeGroupIds = new String[]{String.valueOf(CG_TO_ADD_ID)};
        objPPInfo.guarantorId = gt.Id;
        objPPInfo.planType = Constants.PLANTYPE_AUTO;
        objPPInfo.zip = '07897';
        objPPInfo.amount = '100';
        objPPInfo.planValue = '1000';
        objPPInfo.executeOnDay = '10';
        objPPInfo.cvv = 'test';
        objPPInfo.state = 'test';
        objPPInfo.address = 'test';
        objPPInfo.city = 'test';
        objPPInfo.planType = Constants.PLANTYPE_AUTO;

        Payment_Method__c newMethod = PaymentMethodService.generatePaymentMethod(objPPInfo, gt.Id);
        PaymentMethodDao.insertPaymentMethod(newMethod);

        Test.startTest();
        Payment_Plan__c plan = PaymentPlanService.addPaymentMethod(pp.Id, newMethod.Id, objPPInfo, true);
        Test.stopTest();

        System.assertNotEquals(null, plan, 'Should return a plan.');
        System.assertNotEquals(null, plan.Payment_Method__r, 'Should include payment method on returned plan.');

        List<Payment_Plan__c> plans = PaymentPlanDao.getActivePaymentPlanWithMethod(gt.Id);
        System.assertNotEquals(0, plans.size(), 'Should have found a plan.');
        Payment_Plan__c planWithMethod = plans.get(0);

        System.assertEquals(lastFour, planWithMethod.Payment_Method__r.Last_4__c, 'Should have the new method.');
    }

    /**
     * Test the Patch requestor setup.
     */
    @IsTest
    public static void testPatchRequestor() {
        Test.setMock(HttpCalloutMock.class, new MockHttpResponseGenerator());

        Test.startTest();
        PaymentPlanService.PaymentPlanRestClient patchRequest = new PaymentPlanService.PaymentPlanRestClient();
        patchRequest.patchRequestor();
        HttpRequest req = patchRequest.getRequest();
        Test.stopTest();

        System.assert(req != null, 'Should have built a request.');

        String overrideValue = req.getHeader(RestClientConstants.METHOD_OVERRIDE);
        System.assert(overrideValue != null, 'Should have the override header.');
        System.assertEquals(RestClientConstants.PATCH, overrideValue, 'Should set override header to patch.');

    }

    /**
     * Verify a successful delete payment plan call.
     */
    @IsTest
    public static void testRemovePaymentPlan() {
        Test.setMock(HttpCalloutMock.class, new MockHttpResponseGenerator());
        Payment_Plan__c plan = [
            SELECT Id, Active__c, Cancellation_Date__c, Plan_Type__c
            FROM Payment_Plan__c
            WHERE Sirono_ID__c = :Decimal.valueOf(PLAN_SIRONO_ID)
        ];
        plan.Plan_Type__c = Constants.PLANTYPE_AUTO;
        UPDATE plan;

        System.assertEquals(true, plan.Active__c, 'Should be active before delete.');
        System.assertEquals(null, plan.Cancellation_Date__c, 'Should not have a cancelation date.');

        List<Charge_Group__c> cgs = ChargeGroupDao.getBySironoIds(new List<Decimal> { CG_SIRONO_ID });
        Charge_Group__c cg = (cgs.size() >= 1) ? cgs.get(0) : null;
        cg.Account_Sub_Status__c = Constants.ON_PAYMENT_PLAN;
        UPDATE cg;

        System.assertEquals(plan.Id, cg.Payment_Plan__c, 'Should have payment plan.');

        Test.startTest();
        PaymentPlanService.removePaymentPlan(plan.Id);
        Test.stopTest();

        Payment_Plan__c planAfterDelete = [
            SELECT Id, Active__c, Cancellation_Date__c
            FROM Payment_Plan__c
            WHERE Sirono_ID__c = :Decimal.valueOf(PLAN_SIRONO_ID)
        ];

        System.assertEquals(false, planAfterDelete.Active__c, 'Should not be active after delete.');
        System.assertNotEquals(null, planAfterDelete.Cancellation_Date__c, 'Should populate cancelation date.');

        cgs = ChargeGroupDao.getBySironoIds(new List<Decimal> { CG_SIRONO_ID });
        Charge_Group__c updatedCg = (cgs.size() >= 1) ? cgs.get(0) : null;

        // Note the mock here makes use of the existing cg json body, and in that body the Account_Sub_Status is third party payer.
        System.assertNotEquals(cg.Account_Sub_Status__c, updatedCg.Account_Sub_Status__c, 'Should have updated Accont substatus.');
        System.assertEquals(Constants.ACCT_SUBSTATUS_THIRD_PARTY, updatedCg.Account_Sub_Status__c, 'Should match the substate of mock cg.');
        System.assertEquals(null, updatedCg.Payment_Plan__c, 'Should not be assigned to payment plan.');
    }

    @IsTest
    public static void testRemovePaymentPlanNoPlan() {
        Payment_Plan__c plan = [
            SELECT Id
            FROM Payment_Plan__c
            WHERE Sirono_ID__c = :Decimal.valueOf(PLAN_SIRONO_ID)
        ];
        delete plan;

        Test.startTest();
        try {
            PaymentPlanService.removePaymentPlan(plan.Id);
            System.assert(false, 'Should have thrown service exception');
        } catch (AbstractService.ServiceException e) {
            Test.stopTest();
            System.assertEquals('No Payment Plan found.', e.getMessage(), 'Should have appropriate error message.');
        }

    }
}<|MERGE_RESOLUTION|>--- conflicted
+++ resolved
@@ -392,14 +392,10 @@
      */
     @IsTest
     public static void testAddPaymentMethod_NewNoSave() {
-<<<<<<< HEAD
-        Contact gt = [SELECT Id FROM Contact WHERE RecordTypeId = :RecordTypeUtil.guarantorRt];
-=======
         Test.setMock(HttpCalloutMock.class, new MockHttpResponseGenerator());
 
         Contact gt = [SELECT Id, Profile_Pointer_ID__c FROM Contact WHERE RecordTypeId = :RecordTypeUtil.guarantorRt];
         String cardNumber = '378282246310005';
->>>>>>> b2750ea1
         String lastFour = '0005';
         MockHttpResponseGenerator.guarantorSironoId = gt.Profile_Pointer_Id__c.toPlainString();
 
