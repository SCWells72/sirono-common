--- conflicted
+++ resolved
@@ -407,8 +407,7 @@
         objPPInfo.expirationYear = String.valueOf(System.today().year() + 1);
         objPPInfo.expirationMonth = '07';
         objPPInfo.creditCardNumber = '1234567891113';
-<<<<<<< HEAD
-        objPPInfo.cardHolderName = '1234567891113';
+        objPPInfo.cardholderName = '1234567891113';
         objPPInfo.chargeGroupIds = new String[]{String.valueOf(CG_TO_ADD_ID)};
         objPPInfo.guarantorId = gt.Id;
         objPPInfo.planType = Constants.PLANTYPE_AUTO;
@@ -421,9 +420,6 @@
         objPPInfo.address = 'test';
         objPPInfo.city = 'test';
         objPPInfo.planType = Constants.PLANTYPE_AUTO;
-=======
-        objPPInfo.cardholderName = '1234567891113';
->>>>>>> 80dc19ed
 
         List<Payment_Method__c> originalMethods = PaymentMethodDao.getPaymentMethods(gt.Id);
 
@@ -463,8 +459,7 @@
         objPPInfo.expirationYear = String.valueOf(System.today().year() + 1);
         objPPInfo.expirationMonth = '07';
         objPPInfo.creditCardNumber = cardNumber;
-<<<<<<< HEAD
-        objPPInfo.cardHolderName = '1234567891113';
+        objPPInfo.cardholderName = '1234567891113';
         objPPInfo.chargeGroupIds = new String[]{String.valueOf(CG_TO_ADD_ID)};
         objPPInfo.guarantorId = gt.Id;
         objPPInfo.planType = Constants.PLANTYPE_AUTO;
@@ -477,9 +472,6 @@
         objPPInfo.address = 'test';
         objPPInfo.city = 'test';
         objPPInfo.planType = Constants.PLANTYPE_AUTO;
-=======
-        objPPInfo.cardholderName = '1234567891113';
->>>>>>> 80dc19ed
 
         List<Payment_Method__c> originalMethods = PaymentMethodDao.getPaymentMethods(gt.Id);
 
@@ -520,8 +512,7 @@
         objPPInfo.expirationYear = String.valueOf(System.today().year() + 1);
         objPPInfo.expirationMonth = '07';
         objPPInfo.creditCardNumber = cardNumber;
-<<<<<<< HEAD
-        objPPInfo.cardHolderName = '1234567891113';
+        objPPInfo.cardholderName = '1234567891113';
         objPPInfo.chargeGroupIds = new String[]{String.valueOf(CG_TO_ADD_ID)};
         objPPInfo.guarantorId = gt.Id;
         objPPInfo.planType = Constants.PLANTYPE_AUTO;
@@ -534,9 +525,6 @@
         objPPInfo.address = 'test';
         objPPInfo.city = 'test';
         objPPInfo.planType = Constants.PLANTYPE_AUTO;
-=======
-        objPPInfo.cardholderName = '1234567891113';
->>>>>>> 80dc19ed
 
         Payment_Method__c newMethod = PaymentMethodService.generatePaymentMethod(objPPInfo, gt.Id);
         PaymentMethodDao.insertPaymentMethod(newMethod);
