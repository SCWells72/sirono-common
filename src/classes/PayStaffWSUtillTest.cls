--- conflicted
+++ resolved
@@ -121,30 +121,6 @@
         System.assert('10000'.equals(outputCents), 'Expected 10000, but got ' + outputCents);
     }
 
-<<<<<<< HEAD
-    @isTest
-    static void main() {
-        Contact con = new Contact(LastName = 'Sirono', Patient_Id__c = 123456);
-        insert con;
-        PayStaffWSUtill.fetchPatientId(con);
-        PayStaffWSUtill.addNoteWSCallout(null, null);
-    }
-
-    @isTest
-    static void testChargeGroupByAccountSubStatus() {
-        Contact patientContact = TestUtility.generatePatientContact();
-        insert patientContact;
-        Contact guarantorContact = TestUtility.generateGuarantorContact();
-        insert guarantorContact;
-        Charge_Group__c chargeGroup = TestUtility.generateChargeGroup(guarantorContact.Id, patientContact.Id, 12345);
-        insert chargeGroup;
-        PayStaffWSUtill.fetchChargeGroupListbyaccountsubstatus(guarantorContact);
-        Contact objContact = PayStaffWSUtill.fetchPatientContactWithCGConstraints(patientContact.Id);
-
-        System.assertEquals(objContact.Id, patientContact.Id);
-    }
-
-=======
     /**
      * This method tests the logic of Fetch Patient Id method.
      **/
@@ -207,5 +183,4 @@
             }
         }
     }
->>>>>>> e0d9574c
 }