--- conflicted
+++ resolved
@@ -183,7 +183,6 @@
         System.assert('10000'.equals(outputCents), 'Expected 10000, but got ' + outputCents);
     }
 
-<<<<<<< HEAD
     /**
      * Test converting dollars as a Decimal.
      **/
@@ -196,7 +195,8 @@
 
         // Check system assert.
         System.assert('10000'.equals(outputCents), 'Expected 10000, but got ' + outputCents);
-=======
+    }
+
     public class JSONTestObj {
         public String tag;
         public String tag_date;
@@ -209,6 +209,5 @@
         String listJson = SironoRestClient.ensureJsonList(json);
         List<JSONTestObj> objs = (List<JSONTestObj>) System.JSON.deserialize(listJson, List<JSONTestObj>.class);
         System.assert(objs.size() == 1, 'Expected 1 JSONTestObj in the list');
->>>>>>> ca5a5f86
     }
 }