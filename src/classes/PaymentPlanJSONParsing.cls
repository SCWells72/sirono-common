/*
* @author: Sirono
* @version 1.0.1
* @Date: 09-16-2016
* JSON Parsing Class for the response which comes from Request. 
* 
*/

public class PaymentPlanJSONParsing {

    public String url;
    public Boolean active;
    public Integer installment_amount;
    public Integer number_installments;
    public Integer plan_value;
    public String plan_type;
    public Integer payable_amount;
    public Integer execute_on_day;
    public String guarantor;
    public String next_payment_date;
    public Integer installments_paid;
    public Integer installments_total;
    public Credit_card credit_card;
    public Boolean has_error;
    public String charges_added_since_start;
    public Date error_date;
    public List<String> chargegroups;
    public Boolean delinquent;
    public Date delinquent_date;
    public List<Encounters> encounters;
    public Integer authorized_amount;
    public String skip_payment_until;
    public String status;

    public class Encounters {
    }

    public class Credit_card {
        public String card_type;
        public String last_4;
    }

    public class PaymentPlanWrapper {
        public List<Charge_Group__c> chargeGroupRecords { get; set; }
        public Payment_Plan__c paymentPlanRecord { get; set; }
        public List<Encounter__c> encounterRecords { get; set; }

        Public PaymentPlanWrapper() {
            chargeGroupRecords = new List<Charge_Group__c>();
            paymentPlanRecord = new Payment_Plan__c();
            encounterRecords = new List<Encounter__c>();
        }
    }

    public static PaymentPlanJSONParsing parse(String json) {
        return (PaymentPlanJSONParsing) System.JSON.deserialize(json, PaymentPlanJSONParsing.class);
    }

    //TODO when do we pass in a chargegroupId? why don't we just always retrieve all that were sent back with the plan?
    public static PaymentPlanWrapper createPaymentPlanRecord(String json, String contactId,
        String paymentPlanId, String chargeGroupId) {

        List<String> lstString = new list<String>();
        Set<Decimal> setchargeGroupID = new Set<Decimal>();
        if (!String.isBlank(chargeGroupId)) {
            lstString = chargeGroupId.Split(',');
            for (String str : lstString) {
                if (str.isNumeric()) {
                    setchargeGroupID.add(Decimal.valueOf(str));
                }
            }
        }
        PaymentPlanWrapper objPaymentPlanWrapper = new PaymentPlanWrapper();
        PaymentPlanJSONParsing objJson = parse(json);

        Payment_Plan__c paymentPlanObj = new Payment_Plan__c();
        paymentPlanObj.Active__c = objJson.active;
        paymentPlanObj.Installment_Amount__c = PayStaffWSUtill.convertToDollars(objJson.installment_amount);
        paymentPlanObj.Original_Installment_Count__c = objJson.number_installments;
        paymentPlanObj.Original_Balance__c = PayStaffWSUtill.convertToDollars(objJson.plan_value);
        paymentPlanObj.Plan_Type__c = objJson.plan_type;
        if (objJson.plan_type == 'auto') {
            paymentPlanObj.Plan_Type__c = Constants.AUTOMATIC;
        } else if (objJson.plan_type == 'promise') {
            paymentPlanObj.Plan_Type__c = 'Manual';
        }

        paymentPlanObj.Remaining_Balance__c = PayStaffWSUtill.convertToDollars(objJson.payable_amount);
        paymentPlanObj.Execute_on_Day__c = objJson.execute_on_day;
        if (!String.isBlank(objJson.next_payment_date)) {
            paymentPlanObj.NextPaymentDate__c = Date.valueof(objJson.next_payment_date);
        }
        if (!String.isBlank(objJson.skip_payment_until)) {
            paymentPlanObj.Skip_Payment_Until__c = Date.valueof(objJson.skip_payment_until);
        }
        paymentPlanObj.Has_Error__c = objJson.has_error;
        if (!String.isBlank(String.valueof(objJson.error_date))) {
            paymentPlanObj.Error_Date__c = Date.valueof(objJson.error_date);
        } else {
            paymentPlanObj.Error_Date__c = null;
        }
        paymentPlanObj.Delinquent__c = objJson.delinquent;
        if (objJson.delinquent_date != null) {
            paymentPlanObj.Delinquent_Date__c = objJson.delinquent_date;
        } else {
            paymentPlanObj.Delinquent_Date__c = null;
        }

        if (!String.isBlank(contactId)) {
            paymentPlanObj.Guarantor__c = contactId;
        } else {
            String gtId = getExternalId(objJson.guarantor, 'guarantors');
            Contact gt = GuarantorService.getGuarantorBySironoId(gtId);
            paymentPlanObj.Guarantor__c = gt.Id;
        }

        paymentPlanObj.Status__c = objJson.status;
        if (!String.isBlank(objJson.url)) {
            String strPaymentPlan = getExternalID(String.valueof(objJson.url), 'paymentplan');
            Decimal paymentPlanExternalID = Decimal.valueOf(strPaymentPlan);
            if (!String.isBlank(strPaymentPlan)) {
                paymentPlanObj.Sirono_ID__c = paymentPlanExternalID;
                paymentPlanObj.Name = String.valueof(paymentPlanObj.Sirono_ID__c);
                if (PaymentPlanSecurityContext.PP_SELECT_CONTEXT.actionAllowed()) {
                    List<Payment_Plan__c> paymentPlan = [SELECT Id, Sirono_ID__c FROM Payment_Plan__c WHERE Sirono_ID__c = :paymentPlanExternalID];
                    if (paymentPlan.Size() > 0) {
                        paymentPlanObj.Id = paymentPlan[0].Id ;
                    }
                }
            }
        }

        //Get chargeGroup id from SF.
        System.debug('chargeGroupId' + chargeGroupId);
        if (String.isBlank(chargeGroupId)) {
            System.debug('objJson.chargegroups' + objJson.chargegroups);
            for (String str : objJson.chargegroups) {
                String strChargeGroupID = getExternalID(String.valueof(str), 'chargegroups');
                if (strChargeGroupID.isNumeric()) {
                    setchargeGroupID.add(Decimal.valueOf(strChargeGroupID));
                }
            }
        }

        System.debug('setchargeGroupID' + setchargeGroupID);
        if (setchargeGroupID.Size() > 0) {
            List<Charge_Group__c> chargeGroups = ChargeGroupService.getBySironoIds(new List<Decimal>(setchargeGroupID));
            for (Charge_Group__c objCG: chargeGroups) {
                objCG.Payment_Plan__c = paymentPlanObj.ID;
            }
            objPaymentPlanWrapper.chargeGroupRecords = chargeGroups;
        }

        objPaymentPlanWrapper.paymentPlanRecord = paymentPlanObj;
        return objPaymentPlanWrapper;
    }

    //Split the URL and return the last number which is external id.
    //TODO this should be in a superclass for all the JSON parsers
    public Static String getExternalID(String url, string splitWith) {
        String[] externalID = url.split(splitWith);
        return externalID[externalID.Size() - 1].replaceAll('/', '');
    }

    private static String testGuarantorSironoId = '23232323';

    /**
     *  Test response for the test class and testing.
     */
    Public Static String testResponse() {

        String responseBody = '{' +
<<<<<<< HEAD
                '   "url": "' + TestUtility.url + '",' +
                '   "active": true,' +
                '   "installment_amount": 5000,' +
                '   "number_installments": 7,' +
                '   "plan_value": 32772,' +
                '   "plan_type": "' + TestUtility.planType + '",' +
                '   "payable_amount": 32772,' +
                '   "execute_on_day": 13,' +
                '   "guarantor": "http://127.0.0.1:8000/paystaff/api/guarantors/' + testGuarantorSironoId + '/",' +
                '   "next_payment_date": "2016-05-13",' +
                '   "installments_paid": 0,' +
                '   "installments_total": 7,' +
                '   "credit_card": {' +
                '       "card_type": "Visa",' +
                '       "last_4": "1881"' +
                '   },' +
                '   "has_error": false,' +
                '   "charges_added_since_start": null,' +
        '   "error_date": "' + TestUtility.errorDate + '",'+ 
        '   "chargegroups": ["http://127.0.0.1:8000/paystaff/api/chargegroups/1321212/", "http://127.0.0.1:8000/paystaff/api/chargegroups/10283475/"],'+
        '   "delinquent": false,'+
        '   "delinquent_date": "' + TestUtility.delinquentDate + '",'+ 
        '   "encounters": [],'+
        '   "authorized_amount": 0,'+
        '   "skip_payment_until":"2016-12-01",'+
        '   "status":"started"'+
        '}';
        
=======
            '   "url": "' + TestUtility.url + '",' +
            '   "active": true,' +
            '   "installment_amount": 5000,' +
            '   "number_installments": 7,' +
            '   "plan_value": 32772,' +
            '   "plan_type": "' + TestUtility.planType + '",' +
            '   "payable_amount": 32772,' +
            '   "execute_on_day": 13,' +
            '   "guarantor": "http://127.0.0.1:8000/paystaff/api/guarantors/23232323/",' +
            '   "next_payment_date": "2016-05-13",' +
            '   "installments_paid": 0,' +
            '   "installments_total": 7,' +
            '   "credit_card": {' +
            '       "card_type": "Visa",' +
            '       "last_4": "1881"' +
            '   },' +
            '   "has_error": false,' +
            '   "charges_added_since_start": null,' +
            '   "error_date": "' + TestUtility.errorDate + '",' +
            '   "chargegroups": ["http://127.0.0.1:8000/paystaff/api/chargegroups/1321212/", "http://127.0.0.1:8000/paystaff/api/chargegroups/10283475/"],' +
            '   "delinquent": false,' +
            '   "delinquent_date": "' + TestUtility.delinquentDate + '",' +
            '   "encounters": [],' +
            '   "authorized_amount": 0,' +
            '   "skip_payment_until":"2016-12-01",' +
            '   "status":"started"' +
            '}';

>>>>>>> 55e38c30
        return responseBody;
    }
    
    
    /*
    * 08-17-2016: Sirono - Tracker # 127940071
    *  Test response for the test class and testing.
    */
    Public Static String testResponse1() {

        String responseBody = '{' +
            '   "url": "' + TestUtility.url + '",' +
            '   "active": true,' +
            '   "installment_amount": 5000,' +
            '   "number_installments": 7,' +
            '   "plan_value": 32772,' +
            '   "plan_type": "' + TestUtility.planType + '",' +
            '   "payable_amount": 32772,' +
            '   "execute_on_day": 13,' +
            '   "guarantor": "http://127.0.0.1:8000/paystaff/api/guarantors/23232323/",' +
            '   "next_payment_date": "2016-05-13",' +
            '   "installments_paid": 0,' +
            '   "installments_total": 7,' +
            '   "credit_card": {' +
            '       "card_type": "Visa",' +
            '       "last_4": "1881"' +
            '   },' +
            '   "has_error": false,' +
            '   "charges_added_since_start": null,' +
            '   "error_date": null, ' +
            '   "chargegroups": ["http://127.0.0.1:8000/paystaff/api/chargegroups/1321212/", "http://127.0.0.1:8000/paystaff/api/chargegroups/10283475/"],' +
            '   "delinquent": false,' +
            '   "delinquent_date": null, ' +
            '   "encounters": [],' +
            '   "authorized_amount": 0,' +
            '   "skip_payment_until":"2016-12-01",' +
            '   "status":"started"' +
            '}';

        return responseBody;
    }
}<|MERGE_RESOLUTION|>--- conflicted
+++ resolved
@@ -170,36 +170,6 @@
     Public Static String testResponse() {
 
         String responseBody = '{' +
-<<<<<<< HEAD
-                '   "url": "' + TestUtility.url + '",' +
-                '   "active": true,' +
-                '   "installment_amount": 5000,' +
-                '   "number_installments": 7,' +
-                '   "plan_value": 32772,' +
-                '   "plan_type": "' + TestUtility.planType + '",' +
-                '   "payable_amount": 32772,' +
-                '   "execute_on_day": 13,' +
-                '   "guarantor": "http://127.0.0.1:8000/paystaff/api/guarantors/' + testGuarantorSironoId + '/",' +
-                '   "next_payment_date": "2016-05-13",' +
-                '   "installments_paid": 0,' +
-                '   "installments_total": 7,' +
-                '   "credit_card": {' +
-                '       "card_type": "Visa",' +
-                '       "last_4": "1881"' +
-                '   },' +
-                '   "has_error": false,' +
-                '   "charges_added_since_start": null,' +
-        '   "error_date": "' + TestUtility.errorDate + '",'+ 
-        '   "chargegroups": ["http://127.0.0.1:8000/paystaff/api/chargegroups/1321212/", "http://127.0.0.1:8000/paystaff/api/chargegroups/10283475/"],'+
-        '   "delinquent": false,'+
-        '   "delinquent_date": "' + TestUtility.delinquentDate + '",'+ 
-        '   "encounters": [],'+
-        '   "authorized_amount": 0,'+
-        '   "skip_payment_until":"2016-12-01",'+
-        '   "status":"started"'+
-        '}';
-        
-=======
             '   "url": "' + TestUtility.url + '",' +
             '   "active": true,' +
             '   "installment_amount": 5000,' +
@@ -208,7 +178,7 @@
             '   "plan_type": "' + TestUtility.planType + '",' +
             '   "payable_amount": 32772,' +
             '   "execute_on_day": 13,' +
-            '   "guarantor": "http://127.0.0.1:8000/paystaff/api/guarantors/23232323/",' +
+            '   "guarantor": "http://127.0.0.1:8000/paystaff/api/guarantors/' + testGuarantorSironoId + '/",' +
             '   "next_payment_date": "2016-05-13",' +
             '   "installments_paid": 0,' +
             '   "installments_total": 7,' +
@@ -227,8 +197,6 @@
             '   "skip_payment_until":"2016-12-01",' +
             '   "status":"started"' +
             '}';
-
->>>>>>> 55e38c30
         return responseBody;
     }
     
