/**
 * Created by swells on 6/26/2017.
 */

public with sharing class StatementTriggerHandler {
    public static void afterInsert(List<Statement__c> statements) {
        checkOverdueBalance(statements);
        checkDelinquentBalance(statements);
    }

    private static void checkOverdueBalance(List<Statement__c> statements) {
        // Only if we're configured to auto-create overdue cases
        Sirono_Call_Center_Settings__c sironoCallCenterSettings = SironoCallCenterSettingsUtil.getSironoCallCenterSettings();
        if (!sironoCallCenterSettings.Auto_Create_Overdue_Cases__c) {
            return;
        }

        // Group for efficiency
        Set<Id> guarantorIds = new Set<Id>();
        for (Statement__c statement : statements) {
            guarantorIds.add(statement.Guarantor__c);
        }

        if (!guarantorIds.isEmpty()) {
            if (ContactSecurityContext.SELECT_CONTEXT.actionAllowed()) {
                List<Contact> guarantors = [
                    SELECT Id, Overdue_Balance__c
                    FROM Contact
                    WHERE Id IN :guarantorIds
                    AND Overdue_Balance__c > 0.0
                ];

                List<Case> overdueBalanceCases = new List<Case>();
                for (Contact guarantor : guarantors) {
<<<<<<< HEAD
                    for (Statement__c statement : statements) {
                        Case overdueBalanceCase = new Case(
                            ContactId = guarantor.Id,
                            Guarantor_Information__c = guarantor.Id,
                            RecordTypeId = RecordTypeUtil.automatedCaseRt,
                            Status = Constants.CASE_STATUS_NEW,
                            Subject = Constants.CASE_SUBJECT_GUARANTOR_OVERDUE,
                            Type = Constants.CASE_TYPE_OVERDUE
                        );
                        overdueBalanceCases.add(overdueBalanceCase);
                    }
=======
                    Case overdueBalanceCase = new Case(
                        ContactId = guarantor.Id,
                        Guarantor_Information__c = guarantor.Id,
                        RecordTypeId = RecordTypeUtil.automatedCaseRt,
                        Status = Constants.CASE_STATUS_NEW,
                        Subject = Constants.CASE_SUBJECT_GUARANTOR_OVERDUE,
                        Type = Constants.CASE_TYPE_OVERDUE
                    );
                    overdueBalanceCases.add(overdueBalanceCase);
>>>>>>> 5e027c66
                }

                if (CaseSecurityContext.CREATE_CONTEXT.actionAllowed()) {
                    if (!overdueBalanceCases.isEmpty()) {
                        insert overdueBalanceCases;
                    }
                }
            }
        }
    }

    private static void checkDelinquentBalance(List<Statement__c> statements) {
        // Only if we're configured to auto-create delinquent cases
        Sirono_Call_Center_Settings__c sironoCallCenterSettings = SironoCallCenterSettingsUtil.getSironoCallCenterSettings();
        if (!sironoCallCenterSettings.Auto_Create_Precollection_Cases__c) {
            return;
        }

        // Group for efficiency
        Set<Id> guarantorIds = new Set<Id>();
        for (Statement__c statement : statements) {
            guarantorIds.add(statement.Guarantor__c);
        }

        if (!guarantorIds.isEmpty()) {
            if (ContactSecurityContext.SELECT_CONTEXT.actionAllowed()) {
                List<Contact> guarantors = [
                    SELECT Id, Delinquent_Balance__c
                    FROM Contact
                    WHERE Id IN :guarantorIds
                    AND Delinquent_Balance__c > 0.0
                ];

                List<Case> delinquentBalanceCases = new List<Case>();
                for (Contact guarantor : guarantors) {
<<<<<<< HEAD
                    for (Statement__c statement : statements) {
                        Case delinquentBalanceCase = new Case(
                            ContactId = guarantor.Id,
                            Guarantor_Information__c = guarantor.Id,
                            RecordTypeId = RecordTypeUtil.automatedCaseRt,
                            Status = Constants.CASE_STATUS_NEW,
                            Subject = Constants.CASE_SUBJECT_GUARANTOR_DELINQUENT,
                            Type = Constants.CASE_TYPE_PRECOLLECTIONS
                        );
                        delinquentBalanceCases.add(delinquentBalanceCase);
                    }
=======
                    Case delinquentBalanceCase = new Case(
                        ContactId = guarantor.Id,
                        Guarantor_Information__c = guarantor.Id,
                        RecordTypeId = RecordTypeUtil.automatedCaseRt,
                        Status = Constants.CASE_STATUS_NEW,
                        Subject = Constants.CASE_SUBJECT_GUARANTOR_DELINQUENT,
                        Type = Constants.CASE_TYPE_PRECOLLECTIONS
                    );
                    delinquentBalanceCases.add(delinquentBalanceCase);
>>>>>>> 5e027c66
                }

                if (CaseSecurityContext.CREATE_CONTEXT.actionAllowed()) {
                    if (!delinquentBalanceCases.isEmpty()) {
                        insert delinquentBalanceCases;
                    }
                }
            }
        }
    }
}<|MERGE_RESOLUTION|>--- conflicted
+++ resolved
@@ -32,19 +32,6 @@
 
                 List<Case> overdueBalanceCases = new List<Case>();
                 for (Contact guarantor : guarantors) {
-<<<<<<< HEAD
-                    for (Statement__c statement : statements) {
-                        Case overdueBalanceCase = new Case(
-                            ContactId = guarantor.Id,
-                            Guarantor_Information__c = guarantor.Id,
-                            RecordTypeId = RecordTypeUtil.automatedCaseRt,
-                            Status = Constants.CASE_STATUS_NEW,
-                            Subject = Constants.CASE_SUBJECT_GUARANTOR_OVERDUE,
-                            Type = Constants.CASE_TYPE_OVERDUE
-                        );
-                        overdueBalanceCases.add(overdueBalanceCase);
-                    }
-=======
                     Case overdueBalanceCase = new Case(
                         ContactId = guarantor.Id,
                         Guarantor_Information__c = guarantor.Id,
@@ -54,7 +41,6 @@
                         Type = Constants.CASE_TYPE_OVERDUE
                     );
                     overdueBalanceCases.add(overdueBalanceCase);
->>>>>>> 5e027c66
                 }
 
                 if (CaseSecurityContext.CREATE_CONTEXT.actionAllowed()) {
@@ -90,19 +76,6 @@
 
                 List<Case> delinquentBalanceCases = new List<Case>();
                 for (Contact guarantor : guarantors) {
-<<<<<<< HEAD
-                    for (Statement__c statement : statements) {
-                        Case delinquentBalanceCase = new Case(
-                            ContactId = guarantor.Id,
-                            Guarantor_Information__c = guarantor.Id,
-                            RecordTypeId = RecordTypeUtil.automatedCaseRt,
-                            Status = Constants.CASE_STATUS_NEW,
-                            Subject = Constants.CASE_SUBJECT_GUARANTOR_DELINQUENT,
-                            Type = Constants.CASE_TYPE_PRECOLLECTIONS
-                        );
-                        delinquentBalanceCases.add(delinquentBalanceCase);
-                    }
-=======
                     Case delinquentBalanceCase = new Case(
                         ContactId = guarantor.Id,
                         Guarantor_Information__c = guarantor.Id,
@@ -112,7 +85,6 @@
                         Type = Constants.CASE_TYPE_PRECOLLECTIONS
                     );
                     delinquentBalanceCases.add(delinquentBalanceCase);
->>>>>>> 5e027c66
                 }
 
                 if (CaseSecurityContext.CREATE_CONTEXT.actionAllowed()) {
