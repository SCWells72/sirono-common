/**
 * Unit class for the CreateAdjustment class.
 **/

@isTest
private class CreateAdjustmentTest {
    
    /**
     * Coverage the code for the CreateAdjustment constructor, init the global variables,
     * doNext Method and Submit Method for the Validation Message.
     **/
    static testMethod void callDoNextMethod() {
        // Create Guarantor Contact record.
        Contact guarantorContact = TestUtility.generateGuarantorContact();
        INSERT guarantorContact;

        // Create Patient Contact record.
        Contact patientContact = TestUtility.generatePatientContact();
        INSERT patientContact;

        // Create Payment Plan record.
        Payment_Plan__c paymentPlan = TestUtility.generatePaymentPlan(guarantorContact.id);
        paymentPlan.active__c = true;
        paymentPlan.Delinquent__c = true;
        INSERT paymentPlan;

        // Create object of CreateAdjustment and call the Create Adjustment constructor & submit method.
        CreateAdjustment objCreateAdjustment = new CreateAdjustment(new ApexPages.StandardController(guarantorContact));
        objCreateAdjustment.submit();

        // Create Invoice record.
        Invoice__c invoice = TestUtility.generateInvoice(guarantorContact.Id, patientContact.Id);
        INSERT invoice;

        // Create Charge Group record.
        Charge_Group__c chargeGroup = TestUtility.generateChargeGroup(guarantorContact.Id, null, 121114);
        chargeGroup.Invoice__c = invoice.id;
        chargeGroup.Payment_Plan__c = paymentPlan.Id;
        chargeGroup.Charge_Group_External_ID__c = true;
        INSERT chargeGroup;

        // Create Charge Group record with different Sirono_ID__c.
        chargeGroup = TestUtility.generateChargeGroup(guarantorContact.Id, null, 121114);
        chargeGroup.Invoice__c = invoice.id;
        chargeGroup.Payment_Plan__c = paymentPlan.Id;
        chargeGroup.Sirono_ID__c = 124;
        chargeGroup.Charge_Group_External_ID__c = true;
        INSERT chargeGroup;

        // Call Create Adjustment constructor with Selected charge group records and also call doNext, submit methods.
        objCreateAdjustment = new CreateAdjustment(new ApexPages.StandardController(guarantorContact));
        for (ChargeGroupWrapper objChargeGroupWrapper : objCreateAdjustment.chargeGroupList) {
            objChargeGroupWrapper.isSelected = true;
        }
        
        Test.startTest();

        // check any chargegroup is selected or not.
        // We select all charge groups in above so this method is run successfully and will proceed next step.
        objCreateAdjustment.doNext();

        // We select "Discount Adjustment" as a Adjustment Type from drop down.
        objCreateAdjustment.adjustmentTypeSelected = 'DIS';
        
        // Call Submit method and It will give an error "Please provide all details".
        // beacuse of we can't enter Adjustment Amount.
        // It will cover code coverage of Else part in submit method.
        objCreateAdjustment.submit();
        
        Test.stopTest();

        // Check System Assert.
        // It will give an error "Please provide all details" beacuse of we can't enter Adjustment Amount.
        List<ApexPages.Message> msgList = ApexPages.getMessages();
        Boolean isError = false;
        for (Apexpages.Message msg: msgList) {
            if (msg.getDetail().contains('Please provide all details.')) isError = true;
        }
        System.assert(isError, 'Missing required details & arithmetic rule violation throws an Exception during create adjustment process.');
    }
    
    /**
     * Coverage the code for the CreateAdjustment constructor, init the global veriables,
     * doNext Method and Submit Method get jwtToken, csrfToken Token value.
     **/
    static testMethod void callEndpointRequestMethod() {
        // Create Guarantor Contact record.
        Contact guarantorContact = TestUtility.generateGuarantorContact();
        INSERT guarantorContact;

        // Create Patient Contact record.
        Contact patientContact = TestUtility.generatePatientContact();
        INSERT patientContact;

        // Create Payment Plan record.
        Payment_Plan__c paymentPlan = TestUtility.generatePaymentPlan(guarantorContact.id);
        paymentPlan.active__c = true;
        paymentPlan.Delinquent__c = true;
        INSERT paymentPlan;

        // Create User as a System Administrator.
        Profile p = [SELECT Id FROM Profile WHERE Name = 'System Administrator'];
        string userName = 'adminuser@testorg1212.com.' + UserInfo.getUserName().substringAfterLast('.').toLowerCase();
        User u = new User(Alias = 'admin', Email = 'adminuser@testorg.com',
                EmailEncodingKey = 'UTF-8', LastName = 'Testing', LanguageLocaleKey = 'en_US',
                LocaleSidKey = 'en_US', ProfileId = p.Id,
                TimeZoneSidKey = 'America/Los_Angeles', UserName = userName);

        System.runAs(u) {
            // Create object of CreateAdjustment and call the Create Adjustment constructor.
            CreateAdjustment objCreateAdjustment = new CreateAdjustment(new ApexPages.StandardController(guarantorContact));

            // Create Invoice record.
            Invoice__c invoice = TestUtility.generateInvoice(guarantorContact.Id, patientContact.Id);
            INSERT invoice;

            // Create Charge Group record.
            Charge_Group__c chargeGroup = TestUtility.generateChargeGroup(guarantorContact.Id, null, 121114);
            chargeGroup.Invoice__c = invoice.id;
            chargeGroup.Payment_Plan__c = paymentPlan.Id;
            chargeGroup.Charge_Group_External_ID__c = true;
            INSERT chargeGroup;

            // Create Charge Group record with different Sirono_ID__c.
            chargeGroup = TestUtility.generateChargeGroup(guarantorContact.Id, null, 121114);
            chargeGroup.Invoice__c = invoice.id;
            chargeGroup.Payment_Plan__c = paymentPlan.Id;
            chargeGroup.Sirono_ID__c = 124;
            chargeGroup.Charge_Group_External_ID__c = true;
            INSERT chargeGroup;

            // Call Create Adjustment constructor with Selected charge group with chargegroupId records and also call doNext, submit methods.
            objCreateAdjustment = new CreateAdjustment(new ApexPages.StandardController(guarantorContact));
            for (ChargeGroupWrapper objChargeGroupWrapper : objCreateAdjustment.chargeGroupList) {
                objChargeGroupWrapper.isSelected = true;
                objCreateAdjustment.chargegroupId = objChargeGroupWrapper.cg.ID;
            }

            Test.startTest();
            // We enter Adjustment Amount value = 10 and Adjustment Type = Auto.
            objCreateAdjustment.amount = '10';
            objCreateAdjustment.adjustmentTypeSelected = 'Auto';
        
            // check any chargegroup is selected or not.
            // We select all charge groups in above so this method is run successfully and will proceed next step.
            objCreateAdjustment.doNext();

            // We select proper value for "Discount Adjustment" as a Adjustment Type from drop down.
            objCreateAdjustment.adjustmentTypeSelected = 'DIS';
        
            // Call Submit method and It will give an error.
            // beacuse of we can't call webservice in this method.
            objCreateAdjustment.submit();
            Test.stopTest();

            // Check System Assert, Exception occures during create adjustment process because missing or bad requires.
            List<ApexPages.Message> msgList = ApexPages.getMessages();
	    Boolean isError = false;
	    for (Apexpages.Message msg: msgList) {
	        if (msg.getDetail().contains('JWT EXCEPTION')) isError = true;
	    }
            System.assert(isError, 'JWT_Token Exception during create adjustment process.');
        }
    }
    
    /**
     * Coverage the code for the CreateAdjustment constructor, init the global veriables,
     * doNext Method,Submit Method with exception and Call createAdjustmetWSCall method
     **/
    static testMethod void CallSubmitMethod() {
        // Create Guarantor Contact record.
        Contact g = TestUtility.generateguarantorContact();
        INSERT g;

        // Create Patient Contact record.
        Contact p = TestUtility.generatePatientContact();
        INSERT p;

        // Create Payment Plan record.
        Payment_Plan__c t = TestUtility.generatePaymentPlan(g.Id);
        t.Active__c = true;
        INSERT t;

        // Create object of CreateAdjustment and call the Create Adjustment constructor & submit method based on Apex Parameter.
        Apexpages.currentPage().getParameters().put('guarantorId', g.Id);
        Apexpages.currentPage().getParameters().put('paymentPlanExtId', '121212');
        CreateAdjustment objCreateAdjustment = new CreateAdjustment(new ApexPages.StandardController(g));
        
        // Call Submit method and It will give an error.
        // beacuse of we can't enter Adjustment Amount and Adjustment Type.
        objCreateAdjustment.submit();

        // Create Invoice record.
        Invoice__c i = TestUtility.generateInvoice(g.Id, p.Id);
        INSERT i;

        // Create Charge Group record.
        Charge_Group__c cg = TestUtility.generateChargeGroup(g.Id, null, 121114);
        cg.Invoice__c = i.id;
        cg.Payment_Plan__c = t.Id;
        cg.Charge_Group_External_ID__c = true;
        INSERT cg;

        // Create Transaction record.
        Transaction__c transactionObj = TestUtility.generateTransaction(cg, 100, 'Automatic');
        INSERT transactionObj;

        // Create Charge Group record with different Sirono_ID__c.
        cg = TestUtility.generateChargeGroup(g.Id, null, 121114);
        cg.Invoice__c = i.id;
        cg.Payment_Plan__c = t.Id;
        cg.Sirono_ID__c = 124;
        cg.Charge_Group_External_ID__c = true;
        INSERT cg;

        // Create Transaction record.
        transactionObj = TestUtility.generateTransaction(cg, 100, 'Automatic');
        INSERT transactionObj;

        // Call Create Adjustment constructor with Selected charge group records and also call doNext methods.
        Apexpages.currentPage().getParameters().put('guarantorId', g.Id);
        Apexpages.currentPage().getParameters().put('paymentPlanExtId', '121212');
        objCreateAdjustment = new CreateAdjustment(new ApexPages.StandardController(g));
        for (ChargeGroupWrapper cgw : objCreateAdjustment.chargeGroupList) {
            cgw.isSelected = true;
        }
        
        // check any chargegroup is selected or not.
        // We select all charge groups in above so this method is run successfully and will proceed next step.
        objCreateAdjustment.doNext();

        // Call Submit Method and createAdjustmetWSCall method.
        Test.startTest();
        TestUtility.status = 'CREATED';
        TestUtility.statusCode = 201;
        objCreateAdjustment.amount = '10';
        objCreateAdjustment.adjustmentTypeSelected = 'DIS';
        Test.setMock(HttpCalloutMock.class, new MockHttpResponseGeneratorTest());
        
        // Call Submit method and It will successfully save the record.
        // We set all variables as per requirement to save the record.
        // Set variables for call the Webservice.
        // Set Adjustment Amount and Adjustment Type.
        objCreateAdjustment.submit();
        Test.stopTest();
        
        // Check System Assert.
        // We will received Created Successfully message.
        List<ApexPages.Message> msgList = ApexPages.getMessages();
        Boolean isSuccess = false;
        for (Apexpages.Message msg: msgList) {
            if (msg.getDetail().contains('Created Successfully!')) isSuccess = true;
        }
        System.assert(isSuccess, 'Adjustment got created.');
    }
    
    /**
     * Coverage the code for the CreateAdjustment constructor, init the global veriables,
     * doNext Method,Submit Method with exception and Call createAdjustmetWSCall method with response.
     **/
    static testMethod void submitElse() {
        // Create Guarantor Contact record.
        Contact g = TestUtility.generateguarantorContact();
        INSERT g;

        // Create Patient Contact record.
        Contact p = TestUtility.generatePatientContact();
        INSERT p;

        // Create Payment Plan record.
        Payment_Plan__c t = TestUtility.generatePaymentPlan(g.Id);
        t.Active__c = true;
        INSERT t;

        // Create User as a System Administrator.
        Profile pro = [SELECT Id FROM Profile WHERE Name = 'System Administrator'];
        String userName = 'adminuser@testorg1212.com.' + UserInfo.getUserName().substringAfterLast('.').toLowerCase();
        User u = new User(Alias = 'admin', Email = 'adminuser@testorg.com',
                EmailEncodingKey = 'UTF-8', LastName = 'Testing', LanguageLocaleKey = 'en_US',
                LocaleSidKey = 'en_US', ProfileId = pro.Id,
                TimeZoneSidKey = 'America/Los_Angeles', UserName = userName);

        System.runAs(u) {
            // Create object of CreateAdjustment and call the Create Adjustment constructor & submit method based on Apex Parameter.
            Apexpages.currentPage().getParameters().put('guarantorId', g.Id);
            Apexpages.currentPage().getParameters().put('paymentPlanExtId', '121212');
            CreateAdjustment objCreateAdjustment = new CreateAdjustment(new ApexPages.StandardController(g));
        
            // Call Submit method and It will give an error.
            // beacuse of we can't enter Adjustment Amount and Adjustment Type.
            objCreateAdjustment.submit();

            // Create Invoice record.
            Invoice__c i = TestUtility.generateInvoice(g.Id, p.Id);
            INSERT i;

            // Create Charge Group record.
            Charge_Group__c cg = TestUtility.generateChargeGroup(g.Id, null, 121114);
            cg.Invoice__c = i.id;
            cg.Payment_Plan__c = t.Id;
            cg.Charge_Group_External_ID__c = true;
            INSERT cg;

            // Create Transaction record.
            Transaction__c transactionObj = TestUtility.generateTransaction(cg, 100, 'Automatic');
            INSERT transactionObj;

            // Create Charge Group record with different Sirono_ID__c.
            cg = TestUtility.generateChargeGroup(g.Id, null, 121114);
            cg.Invoice__c = i.id;
            cg.Payment_Plan__c = t.Id;
            cg.Sirono_ID__c = 124;
            cg.Charge_Group_External_ID__c = true;
            INSERT cg;

            // Create Transaction record.
            transactionObj = TestUtility.generateTransaction(cg, 100, 'Automatic');
            INSERT transactionObj;

            // Call Create Adjustment constructor with Selected charge group records and also call doNext methods
            Apexpages.currentPage().getParameters().put('guarantorId', g.Id);
            Apexpages.currentPage().getParameters().put('paymentPlanExtId', '121212');
            objCreateAdjustment = new CreateAdjustment(new ApexPages.StandardController(g));
            for (ChargeGroupWrapper cgw : objCreateAdjustment.chargeGroupList) {
                cgw.isSelected = true;
            }
        
            // check any chargegroup is selected or not.
            // We select all charge groups in above so this method is run successfully and will proceed next step.
            objCreateAdjustment.doNext();

            // Call Submit Method and createAdjustmetWSCall method.
            Test.startTest();
            TestUtility.status = 'CREATED';
            TestUtility.statusCode = 202;
            objCreateAdjustment.amount = '10';
            objCreateAdjustment.adjustmentTypeSelected = 'DIS';
            Test.setMock(HttpCalloutMock.class, new MockHttpResponseGeneratorTest());
        
            // Call Submit method and It will give an error.
     	    // Beacuse of we set the different parameter for webservice to cover code of Else part in Submit method.
            objCreateAdjustment.submit();
            Test.stopTest();

            // Check system assert, Missing required details & arithmetic rule violation should throw an exception.
	    List<ApexPages.Message> msgList = ApexPages.getMessages();
	    Boolean isError = false;
	    for (Apexpages.Message msg: msgList) {
	        if (msg.getDetail().contains('Please provide all details.')) isError = true;
	    }
	    System.assert(isError, 'Missing required details & arithmetic rule violation throws an Exception during create adjustment process.');
        }
    }
    
<<<<<<< HEAD
    /*Coverage the code for the CreateAdjustment constructor, init the global veriables*/
    public static testMethod void testRunAs() {
        /* Setup test data
         * This code runs as the system user
         * Get profile record for Standard User and create User based on this profile.
         */
    Profile p = [SELECT Id FROM Profile WHERE Name = 'Standard User'];
    User u = new User(Alias = 'standt', Email = 'standarduser@testorg.com',
=======
    /**
     * Coverage the code for the CreateAdjustment constructor, init the global veriables
     **/
    public static testMethod void checkConstructorLogic() {
        // Setup test data
        // This code runs as the system user
        // Get profile record for System Administrator and create User based on this profile.
        Profile p = [SELECT Id FROM Profile WHERE Name = 'System Administrator'];
        User u = new User(Alias = 'standt', Email = 'adminuser@testorg1212.com',
>>>>>>> e0d9574c
            EmailEncodingKey = 'UTF-8', LastName = 'Testing', LanguageLocaleKey = 'en_US',
            LocaleSidKey = 'en_US', ProfileId = p.Id,
            TimeZoneSidKey = 'America/Los_Angeles', UserName = 'standarduser@testorg1212.com');

        // Call Create Adjustment constructor as a System Administrator to cover code based on user.
        System.runAs(u) {
            Contact g = TestUtility.generateguarantorContact();
            INSERT g;

            Test.startTest();
            CreateAdjustment objCreateAdjustment = new CreateAdjustment(new ApexPages.StandardController(g));
            Test.stopTest();
        }

        // Check System Assert. We got Error message Amount must be Greater than Zero.
        List<ApexPages.Message> msgList = ApexPages.getMessages();
        Boolean isError = false;
        for (Apexpages.Message msg: msgList) {
            if (msg.getDetail().contains(System.Label.Adjustment_for_Admin)) {
                isError = true;
            }
        }
        System.assert(!isError, 'We got error message');
   }
}<|MERGE_RESOLUTION|>--- conflicted
+++ resolved
@@ -352,16 +352,7 @@
         }
     }
     
-<<<<<<< HEAD
-    /*Coverage the code for the CreateAdjustment constructor, init the global veriables*/
-    public static testMethod void testRunAs() {
-        /* Setup test data
-         * This code runs as the system user
-         * Get profile record for Standard User and create User based on this profile.
-         */
-    Profile p = [SELECT Id FROM Profile WHERE Name = 'Standard User'];
-    User u = new User(Alias = 'standt', Email = 'standarduser@testorg.com',
-=======
+
     /**
      * Coverage the code for the CreateAdjustment constructor, init the global veriables
      **/
@@ -371,7 +362,6 @@
         // Get profile record for System Administrator and create User based on this profile.
         Profile p = [SELECT Id FROM Profile WHERE Name = 'System Administrator'];
         User u = new User(Alias = 'standt', Email = 'adminuser@testorg1212.com',
->>>>>>> e0d9574c
             EmailEncodingKey = 'UTF-8', LastName = 'Testing', LanguageLocaleKey = 'en_US',
             LocaleSidKey = 'en_US', ProfileId = p.Id,
             TimeZoneSidKey = 'America/Los_Angeles', UserName = 'standarduser@testorg1212.com');
