/*
 * @author Sirono
 * @version 1.0.1
 * @Date: 05-02-2016
 * @ PayStaffWSUtill class to contain all common methods for PayStaff Web service
 * @ Date: 21/09/2016 tracker # 130677929 method to filter Charge Groups based on Account sub status
 * 10-18-2016: Viraj Rana - Tracker # 129073825: Take Payment in SF
 * 10-18-2016: Viraj Rana - Tracker # 129073861: Take Discount/Adjustment in SF
 */

public with sharing class PayStaffWSUtillLightning {
    //TODO replace use of endpoint with SironoSettingsUtil.getServerEndpoint()
    // @deprecated
    public static final String ENDPOINT = SironoSettingsUtil.getServerEndpoint();
    public static final String STMTURL = '{0}/paystaff/api/guarantors/{1}/statements/';
    public static final String UN = 'sgullapali';
    public static final String PW = 'p@ssw0rd';

    //11-23-2016: Viraj Rana - Tracker # 129073825: Take Payment in SF
    //It is used to verified that Charge Group have longer Payment Plan Look up or not.
    static boolean hasChargeGroupPaymentPlan = false;

    // Lists constructed from constant variables to for SOQL where clauses
    public static final Set<String> CGConstraintsForCase = new Set<String> {
            Constants.ACCT_SUBSTATUS_PREINVOICED,
            Constants.ACCT_SUBSTATUS_DUE_BY,
            Constants.ACCT_SUBSTATUS_OVERDUE,
            Constants.ACCT_SUBSTATUS_DELINQUENT,
            Constants.ACCT_SUBSTATUS_PAYMENT_PLAN,
            Constants.ACCT_SUBSTATUS_BAD_DEBT
    };

    public static final Set<String> CGConstraints = new Set<String> {
            Constants.ACCT_SUBSTATUS_PREINVOICED,
            Constants.ACCT_SUBSTATUS_DUE_BY,
            Constants.ACCT_SUBSTATUS_OVERDUE,
            Constants.ACCT_SUBSTATUS_DELINQUENT,
            Constants.ACCT_SUBSTATUS_BAD_DEBT
    };

    //get the current + 10 Years list
    public static List<SelectOption> expYearOptions {
        get {
            if (expYearOptions == null) {
                expYearOptions = new List<SelectOption>();
                Integer currentYear = System.today().year();
                for (Integer i = 0; i <= 10; i++) {
                    String value = String.valueOf(currentYear++);
                    expYearOptions.add(new SelectOption(value, value));
                }
            }
            return expYearOptions;
        }
        protected set;
    }

    //get the All month list
    public static List<SelectOption> expMonthOptions {
        get {
            if (expMonthOptions == null) {
                expMonthOptions = new List<SelectOption>();
                expMonthOptions.add(new SelectOption('01', '01 (January)'));
                expMonthOptions.add(new SelectOption('02', '02 (February)'));
                expMonthOptions.add(new SelectOption('03', '03 (March)'));
                expMonthOptions.add(new SelectOption('04', '04 (April)'));
                expMonthOptions.add(new SelectOption('05', '05 (May)'));
                expMonthOptions.add(new SelectOption('06', '06 (June)'));
                expMonthOptions.add(new SelectOption('07', '07 (July)'));
                expMonthOptions.add(new SelectOption('08', '08 (August)'));
                expMonthOptions.add(new SelectOption('09', '09 (September)'));
                expMonthOptions.add(new SelectOption('10', '10 (October)'));
                expMonthOptions.add(new SelectOption('11', '11 (November)'));
                expMonthOptions.add(new SelectOption('12', '12 (December)'));
            }
            return expMonthOptions;
        }
        protected set;
    }
    //get the Guarantor contact with charge groups
    public static Contact fetchGuarantorContact(String contactId) {
        Contact ob = null;
        for (Contact c : [
                Select Id, FirstName, MiddleName, LastName, Suffix, Birthdate,
                        Medical_Record_Number__c, Name,
                        Profile_Pointer_Id__c, MailingStreet,
                        MailingCity, MailingState, MailingPostalCode, (
                        Select Id, Name, Sirono_ID__c, Guarantor__c, Guarantor__r.Name,
                                External_ID__c, Active__c, Reported_Insurance_Balance__c, Reported_Prebill_Balance__c,
                                Reported_Selfpay_Balance__c, Patient__c, Patient__r.Name,
                                Account_Type__c, Date_Of_Service_Start_Date__c, Date_Of_Service_End_Date__c,
                                Balance__c, Invoice__c, Invoice__r.Name, Invoice__r.Invoice_Date__c, Account_Status__c,
                                Provider__c, Provider__r.Name, Location__c, Location__r.Name, Account_Sub_Status__c
                        From Charge_Groups__r
                        Where Sirono_ID__c != null AND Active__c = true
                )
                From Contact
                Where Id = :contactId
        ]) {
            ob = c;
        }
        return ob;
    }

    //Fetch the contact record
    public static Contact fetchContact(String contactId) {
        Contact ob = null;
        for (Contact c : [
                Select Id, FirstName, MiddleName, LastName, Name, Suffix, Birthdate, Social_Security_Number__c,
                        Medical_Record_Number__c, RecordType.DeveloperName, HomePhone, MobilePhone, OtherPhone, Salutation,
                        MailingCity, MailingCountry, MailingPostalCode, MailingState, MailingStreet,
                        Profile_Pointer_Id__c
                From Contact
                Where Id = :contactId
        ]) {
            ob = c;
        }
        return ob;
    }

    /*Mohan Kumar 07-28-2016: This is method is used in AddToPaymentPlan to filter the Charge Group based
    *on the Status and Sub-Status rather than pulling all active ones
    */
    public static Contact fetchGuarantorContactWithCGConstraints(String contactId) {
        Contact ob = null;
        for (Contact c : [
                Select Id, Name, FirstName, MiddleName, LastName, Suffix, Birthdate, Salutation,
                        Medical_Record_Number__c, RecordType.DeveloperName, Social_Security_Number__c,
                        Profile_Pointer_Id__c, Patient_Id__c, HomePhone, MobilePhone, OtherPhone,
                        MailingCity, MailingCountry, MailingPostalCode, MailingState, MailingStreet, (
                        Select Id, Name, Sirono_ID__c, Guarantor__c, Guarantor__r.Name,
                                External_ID__c, Active__c, Reported_Insurance_Balance__c, Reported_Prebill_Balance__c,
                                Reported_Selfpay_Balance__c, Patient__c, Patient__r.Name,
                                Account_Type__c, Date_Of_Service_Start_Date__c, Date_Of_Service_End_Date__c,
                                Balance__c, Invoice__c, Invoice__r.Name, Invoice__r.Invoice_Date__c, Account_Status__c,
                                Account_Sub_Status__c, Provider__c, Provider__r.Name, Location__c, Location__r.Name
                        From Charge_Groups__r
                        Where Sirono_ID__c != null AND Active__c = true AND Account_Status__c = 'Billed'
                        AND Account_Sub_Status__c IN :CGConstraints
                )
                From Contact
                Where Id = :contactId
        ]) {
            ob = c;
        }
        return ob;
    }

    public static Contact fetchGuarantorContactWithCGConstraintsForCase(String contactId) {
        Contact ob = null;
        for (Contact c : [
                Select Id, Name, FirstName, MiddleName, LastName, Suffix, Birthdate, Salutation,
                        Medical_Record_Number__c, RecordType.DeveloperName, Social_Security_Number__c,
                        Profile_Pointer_Id__c, Patient_Id__c, HomePhone, MobilePhone, OtherPhone,
                        MailingCity, MailingCountry, MailingPostalCode, MailingState, MailingStreet, (
                        Select Id, Name, Sirono_ID__c, Guarantor__c, Guarantor__r.Name,
                                External_ID__c, Active__c, Reported_Insurance_Balance__c, Reported_Prebill_Balance__c,
                                Reported_Selfpay_Balance__c, Patient__c, Patient__r.Name,
                                Account_Type__c, Date_Of_Service_Start_Date__c, Date_Of_Service_End_Date__c,
                                Balance__c, Invoice__c, Invoice__r.Name, Invoice__r.Invoice_Date__c, Account_Status__c,
                                Account_Sub_Status__c, Provider__c, Provider__r.Name, Location__c, Location__r.Name
                        From Charge_Groups__r
                        Where Sirono_ID__c != null AND Active__c = true AND Account_Status__c = 'Billed'
                        AND Account_Sub_Status__c IN :CGConstraintsForCase
                )
                From Contact
                Where Id = :contactId
        ]) {
            ob = c;
        }
        return ob;
    }

    //08-09-2016: This is method is used to get the CG records of Patient Contact type
    public static Contact fetchPatientContactWithCGConstraints(String contactId) {
        Contact ob = null;
        for (Contact c : [
                Select Id, FirstName, MiddleName, LastName, Suffix, Birthdate,
                        Medical_Record_Number__c, RecordType.DeveloperName,
                        Profile_Pointer_Id__c, Patient_Id__c, (
                        Select Id, Name, Sirono_ID__c, Guarantor__c, Guarantor__r.Name,
                                External_ID__c, Active__c, Reported_Insurance_Balance__c, Reported_Prebill_Balance__c,
                                Reported_Selfpay_Balance__c, Patient__c, Patient__r.Name,
                                Account_Type__c, Date_Of_Service_Start_Date__c, Date_Of_Service_End_Date__c,
                                Balance__c, Invoice__c, Invoice__r.Name, Invoice__r.Invoice_Date__c, Account_Status__c,
                                Account_Sub_Status__c, Provider__c, Provider__r.Name, Location__c, Location__r.Name
                        From Charge_Groups_Patient__r
                        Where Sirono_ID__c != null AND Active__c = true AND Account_Status__c = 'Billed'
                        AND Account_Sub_Status__c IN :CGConstraints
                )
                From Contact
                Where Id = :contactId
        ]) {
            ob = c;
        }
        return ob;
    }

    //08-09-2016: This is method is used to get the CG records of Patient Contact type
    public static Contact fetchPatientContactWithCGConstraintsForCase(String contactId) {
        Contact ob = null;
        for (Contact c : [
                Select Id, FirstName, MiddleName, LastName, Suffix, Birthdate,
                        Medical_Record_Number__c, RecordType.DeveloperName,
                        Profile_Pointer_Id__c, Patient_Id__c, (
                        Select Id, Name, Sirono_ID__c, Guarantor__c, Guarantor__r.Name,
                                External_ID__c, Active__c, Reported_Insurance_Balance__c, Reported_Prebill_Balance__c,
                                Reported_Selfpay_Balance__c, Patient__c, Patient__r.Name,
                                Account_Type__c, Date_Of_Service_Start_Date__c, Date_Of_Service_End_Date__c,
                                Balance__c, Invoice__c, Invoice__r.Name, Invoice__r.Invoice_Date__c, Account_Status__c,
                                Account_Sub_Status__c, Provider__c, Provider__r.Name, Location__c, Location__r.Name
                        From Charge_Groups_Patient__r
                        Where Sirono_ID__c != null AND Active__c = true AND Account_Status__c = 'Billed'
                        AND Account_Sub_Status__c IN :CGConstraintsForCase
                )
                From Contact
                Where Id = :contactId
        ]) {
            ob = c;
        }
        return ob;
    }

    //get the Guarantor Id from pass contact.
    public static String fetchGuarantorId(Contact gc) {
        String guarantorId = '';
        if (gc != null && gc.Profile_Pointer_Id__c != null) {
            guarantorId = String.valueOf(gc.Profile_Pointer_Id__c);
        } else if (Apexpages.currentPage() != null) {
            handleErrorMessages(ApexPages.SEVERITY.ERROR, 'Guarantor Id does not exist!');
        }
        return guarantorId;
    }

    //get the Patient Id from passed contact.
    public static String fetchPatientId(Contact gc) {
        String patientId = '';
        if (gc != null && gc.Patient_Id__c != null) {
            patientId = String.valueOf(gc.Patient_Id__c);
        } else if (Apexpages.currentPage() != null) {
            handleErrorMessages(ApexPages.SEVERITY.ERROR, 'Patient Id does not exist!');
        }
        return patientId;
    }

    //get the Guarantor Name from passed contact.
    public static String fetchGuarantorName(Contact gc) {
        String guarantorName = '';
        guarantorName = gc.FirstName + (gc.MiddleName != null ? ' ' + gc.MiddleName : '')
                + (gc.LastName != null ? ' ' + gc.LastName : '')
                + (gc.Suffix != null ? ' ' + gc.Suffix : '')
                + ' (DOB: ' + (gc.Birthdate != null ? gc.Birthdate.format() : '')
                + ', MRN: ' + (gc.Medical_Record_Number__c != null ? gc.Medical_Record_Number__c : '')
                + ')';
        return guarantorName;
    }

    //get the charge group list
    public static List<ChargeGroupWrapper> fetchChargeGroupList(Contact gc) {
        List<ChargeGroupWrapper> cgList = new List<ChargeGroupWrapper>();
        if (gc != null && gc.Charge_Groups__r != null && gc.Charge_Groups__r.size() > 0) {
            for (Charge_Group__c cg : gc.Charge_Groups__r) {
                cgList.add(new ChargeGroupWrapper(cg, false));
            }
        }
        return cgList;
    }

    //get the charge group list based on the record type
    public static List<ChargeGroupWrapper> fetchChargeGroupList(Contact gc, String recordType) {
        List<ChargeGroupWrapper> cgList = new List<ChargeGroupWrapper>();
        if (gc != null && gc.Charge_Groups__r != null && gc.Charge_Groups__r.size() > 0 && recordType == 'Guarantor') {
            for (Charge_Group__c cg : gc.Charge_Groups__r) {
                cgList.add(new ChargeGroupWrapper(cg, false));
            }
        } else if (gc != null && gc.Charge_Groups_Patient__r != null
                && gc.Charge_Groups_Patient__r.size() > 0 && recordType == 'Patient') {
            for (Charge_Group__c cg : gc.Charge_Groups_Patient__r) {
                cgList.add(new ChargeGroupWrapper(cg, false));
            }
        }
        return cgList;
    }

    //get the all charge group ids with commas separted
    public static String fetchChargeGroupIds(List<ChargeGroupWrapper> cgList) {
        String cgIds = '', glue = '';
        if (cgList != null && cgList.size() > 0) {
            for (ChargeGroupWrapper cg : cgList) {
                if (cg.isSelected) {
                    cgIds += glue + cg.cg.Sirono_ID__c;
                    glue = ',';
                }
            }
        }
        return cgIds;
    }

    public static String getJWTToken(String username, String password) {
        HttpRequest req = new HttpRequest();
        HttpResponse res = new HttpResponse();
        Http http = new Http();
        String jwtToken;
        String responseBody;
        req.setMethod('POST');
        req.setEndpoint(SironoSettingsUtil.getServerEndpoint() + '/paystaff/token-auth/');
        req.setBody('username=' + username + '&password=' + password);
        System.debug(SironoSettingsUtil.getServerEndpoint() + '/paystaff/token-auth/');
        System.debug('username=' + username + '&password=' + password);
        try {
            res = http.send(req);
            responseBody = res.getBody();
            System.debug(responseBody);
            TokenAuthResponse tokenRes = (TokenAuthResponse) JSON.deserializeStrict(responseBody, TokenAuthResponse.class);
            jwtToken = tokenRes.token;
        } catch (Exception e) {
            // Debug error response
            handleErrorMessages(ApexPages.SEVERITY.ERROR, 'JWT EXCEPTION RESPONSE : ' + res.toString() + '  RESPONSE BODY::' + responseBody + ' EXCEPTION:: ' + e.getMessage());
        }

        return jwtToken;
    }

    public static String getCSRFToken() {
        HttpRequest req = new HttpRequest();
        HttpResponse res = new HttpResponse();
        Http http = new Http();
        String csrfToken = '';
        String responseBody;
        req.setMethod('GET');
        req.setEndpoint(SironoSettingsUtil.getServerEndpoint() + '/portal/account/forgot-password/');

        try {
            res = http.send(req);
            responseBody = res.getBody();
            String strToCheck = '<input type=\'hidden\' name=\'csrfmiddlewaretoken\' value=\'';
            if (responseBody.indexOf(strToCheck) > 0) {
                Integer startIndex = responseBody.indexOf(strToCheck) + strToCheck.length();
                csrfToken = responseBody.substring(startIndex, responseBody.indexOf('\'', startIndex));
            }
        } catch (Exception ex) {
            // Debug error response
            handleErrorMessages(ApexPages.SEVERITY.ERROR, 'CSRF TOKEN EXCEPTION RESPONSE : ' + res.toString() + '  RESPONSE BODY::' + responseBody + ' EXCEPTION:: ' + ex.getMessage());
        }
        return csrfToken;
    }

    public static String buildChargeGroupsURL(List<String> chargeGroupIds) {
        String urlToReturn = '[';
        String glue = '';
        if (chargeGroupIds != null) {
            for (String cgId : chargeGroupIds) {
                cgId = cgId.trim();
                urlToReturn += glue + '"' + SironoSettingsUtil.getServerEndpoint() + '/paystaff/api/chargegroups/' + cgId + '/"';
                glue = ',';
            }
        }
        return urlToReturn += ']';
    }


    public static String buildChargeGroupsURL(String chargeGroupIds) {
        String urlToReturn = '[';
        String glue = '';
        if (chargeGroupIds != null) {
            for (String cgId : chargeGroupIds.split(',')) {
                cgId = cgId.trim();
                urlToReturn += glue + '"' + SironoSettingsUtil.getServerEndpoint() + '/paystaff/api/chargegroups/' + cgId + '/"';
                glue = ',';
            }
        }
        return urlToReturn += ']';
    }

    @Future(callout=true)
    public static void addNoteFuture(List<String> chargeGroupIds, String noteText) {
        addNoteWSCallout(chargeGroupIds, noteText);
    }

    public static void addNoteWSCallout(List<String> chargeGroupIds, String noteText) {
        try {
            if (!chargegroupIds.isEmpty() && !isEmpty(noteText)) {
                System.debug('check enter');
                String jwtToken = getJWTToken(UN, PW);
                String csrfToken = getCSRFToken();
                if (csrfToken != null && jwtToken != null) {
                    String requestData = '{"csrfmiddlewaretoken":"' + csrfToken + '",' +
                            '"chargegroups": ' + buildChargeGroupsURL(chargegroupIds) + ',' +
                            '"text":"' + noteText + '"' +
                            '}';

                    HttpRequest req = new HttpRequest();
                    HttpResponse res = new HttpResponse();
                    Http http = new Http();
                    String responseBody;
                    req.setMethod('POST');
                    req.setHeader('Authorization', 'JWT ' + jwtToken);
                    req.setHeader('Content-type', 'application/json');
                    req.setEndpoint(SironoSettingsUtil.getServerEndpoint() + '/paystaff/api/chargegroupnotes/');
                    req.setBody(requestData);
                    try {
                        res = http.send(req);
                        responseBody = res.getBody();
                        if (test.isRunningTest()) {
                            TestUtility.generateException();
                        }
                    } catch (Exception e) {
                        // Debug error response
                        handleErrorMessages(ApexPages.SEVERITY.ERROR, 'PROCESS PAYMENT EXCEPTION RESPONSE : ' +
                                res.toString() + '  RESPONSE BODY::' + responseBody + ' EXCEPTION:: ' + e.getMessage());
                    }

                    if (res.getStatus() != null && res.getStatus().trim().equalsIgnoreCase('CREATED')
                            && res.getStatusCode() != null && res.getStatusCode() == 201) {
                        System.debug('RESPONSE : ' + res.toString() + '  RESPONSE BODY::' + responseBody);
                        handleErrorMessages(ApexPages.SEVERITY.INFO, 'Created Successfully!');
                    } else {
                        handleErrorMessages(ApexPages.SEVERITY.INFO, 'CSRF_Token : ' + csrfToken);
                        handleErrorMessages(ApexPages.SEVERITY.INFO, 'JWT_Token : ' + jwtToken);
                        handleErrorMessages(ApexPages.SEVERITY.ERROR, 'RESPONSE : ' + res.toString()
                                + '  RESPONSE BODY::' + responseBody);
                    }
                }
            } else {
                handleErrorMessages(ApexPages.SEVERITY.ERROR, 'Please provide all details.');

            }
            if (test.isRunningTest()) {
                TestUtility.generateException();
            }
        } catch (Exception e) {
            // Debug error response
            handleErrorMessages(ApexPages.SEVERITY.ERROR, 'ERROR: ' + e.getMessage());
        }
    }

    public static String getPaystaffUserName() {
        //placeholder - should get the creds from the current user
        return UN;
    }

    public static String getPaystaffPassword() {
        //placeholder - should get the creds from the current user
        return PW;
    }

    public static HttpResponse getStatementUrls(String guarantorId) {
        //Make sure there aren't any commas in the guarantor id
        String fullUrl = String.format(STMTURL,
                new String[]{
                        SironoSettingsUtil.getServerEndpoint(),
                        guarantorId.replace(',', '')
                });
        System.debug('check enter');
        String jwtToken = getJWTToken(getPaystaffUserName(), getPaystaffPassword());
        HttpRequest req = new HttpRequest();
        req.setMethod('GET');
        req.setEndpoint(fullUrl);
        req.setHeader('Authorization', 'JWT ' + jwtToken);
        req.setHeader('Content-type', 'application/json');

        Http http = new Http();
        return http.send(req);
    }

    public static Boolean isEmpty(String str) {
        return (str == null || str.trim().equals(''));
    }

    public static void handleErrorMessages(ApexPages.severity messageSeverity, String messageText) {
        if (Apexpages.currentPage() != null) {
            ApexPages.addMessage(new ApexPages.Message(messageSeverity, messageText));
        } else {
            System.debug('[' + messageSeverity + '] ' + messageText);
        }
    }

    /*Mohan Kumar 07-28-2016: Convert the amount in cents before sending it to Sirono on Take Payment,
    *Add Adjustment, Add Discount actions
    */
    public static String convertToCents(String amount) {
        String centAmount = (String.isNotBlank(amount) ? String.valueOf(Decimal.valueOf(amount) * 100) : amount);
        System.debug('converted cent amount: ' + centAmount);
        return centAmount;
    }

    //Mohan Kumar 08-18-2016: Convert the amount in dollars
    public static Decimal convertToDollars(Decimal amount) {
        Decimal dollarAmount = (amount != null ? (amount / 100) : amount);
        System.debug('converted cent amount: ' + dollarAmount);
        return dollarAmount;
    }

    //Viraj Rana 11-15-2016: Convert the amount in dollars with divided by -100.
    //It is used for covert Transaction Amount.
    public static Decimal convertToDollarsWithNegative(Decimal amount) {
        Decimal dollarAmount = (amount != null ? (amount/-100) : amount);
        System.debug('converted cent amount with divided by -100: '+ dollarAmount);
        return dollarAmount;
    }

    //Convert the amount from cents to dollars
    public static String convertToDollars(String cents) {
        String dollarAmount = String.isBlank(cents) ? cents : String.valueOf(Decimal.valueOf(cents).divide(100, 2));
        System.debug('converted: ' + cents + ' cents to dollar amount: ' + dollarAmount);
        return dollarAmount;
    }
    /*Mohan Kumar 07-28-2016: Convert the amount in cents before sending it to Sirono on Take Payment,
    *Add Adjustment, Add Discount actions
    */
    public static String trimCommas(String val) {
        return (String.isNotBlank(val) ? val.replaceAll(',', '') : val);
    }

    public class TokenAuthResponse {
        public String token { get; set; }
    }

    //fetch ChargeGroupList based on account sub status.
    public static List<ChargeGroupWrapper> fetchChargeGroupListByAccountSubStatus(Contact gc) {
        List<ChargeGroupWrapper> cgList = new List<ChargeGroupWrapper>();
        if (gc != null && gc.Charge_Groups__r != null && gc.Charge_Groups__r.size() > 0) {
            for (Charge_Group__c cg : gc.Charge_Groups__r) {
                if (cg.Account_Sub_Status__c == Constants.ACCT_SUBSTATUS_PREINVOICED || cg.Account_Sub_Status__c == Constants.ACCT_SUBSTATUS_DUE_BY || cg.Account_Sub_Status__c == Constants.ACCT_SUBSTATUS_OVERDUE
                        || cg.Account_Sub_Status__c == Constants.ACCT_SUBSTATUS_DELINQUENT || cg.Account_Sub_Status__c == Constants.ACCT_SUBSTATUS_BAD_DEBT || cg.Account_Sub_Status__c == Constants.ACCT_SUBSTATUS_PAYMENT_PLAN) {

                    cgList.add(new ChargeGroupWrapper(cg, false));
                }
            }
        }
        return cgList;
    }

    //11-15-2016: Viraj Rana - Tracker # 129073861: Take Discount/Adjustment in SF.
    //This wrapper class is used whenever Adjustment/Discount occures.
    public class PaymentAdjustmentwrapper {
        public Transaction__c objTransaction = new Transaction__c();
        Charge_Group__c objChargeGroup = new Charge_Group__c();
        Payment_Plan__c objPaymentPlan = new Payment_Plan__c();
    }

     /*
    * 10-18-2016: Viraj Rana - Tracker # 129073825: Take Payment in SF
    * 10-18-2016: Viraj Rana - Tracker # 129073861: Take Discount/Adjustment in SF
    * Parse Payment response and call Transaction Request.
    */
    public static List<Transaction__c> parsePaymentReponse(String csrfToken, String jwtToken, string jsonStr, boolean isPayment){

        Payment__c objPayment;
        List<Payment_Adjustments__c> lstPaymentAdjustment = new List<Payment_Adjustments__c>();
        PaymentAdjustmentwrapper objPaymentAdjustmentwrapper = new PaymentAdjustmentwrapper();

        List<Transaction__c> lstTransaction = new List<Transaction__c>();
        List<Charge_Group__c> lstChargeGroup = new List<Charge_Group__c>();
        List<Payment_Plan__c> lstPaymentPlan = new List<Payment_Plan__c>();
        Map<Decimal,Decimal> mapTranPayAdjId = new Map<Decimal,Decimal>();

        if (isPayment) {
            objPayment = new Payment__c();
            objPayment = PaymentJSONParsing.parse(jsonStr);
            System.debug('objPayment'+objPayment);
        } else {
            lstPaymentAdjustment = PaymentAdjustmentJSONParsing.parse(jsonStr);
        }

        if (objPayment != null) {
            callTransactionRequest(csrfToken, jwtToken, objPayment, null, isPayment);
        } else if (lstPaymentAdjustment.size() > 0) {
            for (Payment_Adjustments__c objPaymentAdjustment : lstPaymentAdjustment) {
                objPaymentAdjustmentwrapper = callTransactionRequest(csrfToken, jwtToken, null, objPaymentAdjustment, isPayment);

                lstTransaction.add(objPaymentAdjustmentwrapper.objTransaction);
                mapTranPayAdjId.put(objPaymentAdjustment.Sirono_ID__c, objPaymentAdjustmentwrapper.objTransaction.Sirono_ID__c);

                lstChargeGroup.add(objPaymentAdjustmentwrapper.objChargeGroup);
                objPaymentAdjustment.Charge_Group__c = objPaymentAdjustmentwrapper.objChargeGroup.Id;

                if (objPaymentAdjustmentwrapper.objPaymentPlan.id != null) {
                    lstPaymentPlan.add(objPaymentAdjustmentwrapper.objPaymentPlan);
                }
            }
<<<<<<< HEAD
            System.debug('lstTransaction:'+lstTransaction);
                
            //Save all Records if it is Take Adjustment/Discount. 
=======
			System.debug('lstTransaction:'+lstTransaction);

            //Save all Records if it is Take Adjustment/Discount.
>>>>>>> e0d9574c
            if (lstChargeGroup.size() > 0) {
                update lstChargeGroup;
            }

            if (lstPaymentPlan.size() > 0) {
                update lstPaymentPlan;
            }

            if (lstTransaction.size() > 0) {
                insert lstTransaction;
                System.debug('lstTransaction DML:'+lstTransaction);
<<<<<<< HEAD
                
                List<Transaction__c> lstTran = [SELECT Id, Sirono_ID__c FROM Transaction__c
=======

				List<Transaction__c> lstTran = [SELECT Id, Sirono_ID__c FROM Transaction__c
>>>>>>> e0d9574c
                                            where Sirono_ID__c in : mapTranPayAdjId.values()];

                map<Decimal, string> mapTran = new map<Decimal, string>();
                for(Transaction__c t : lstTran){
                    mapTran.put(t.Sirono_ID__c, t.Id);
                }

                for(Payment_Adjustments__c pa : lstPaymentAdjustment) {
                    decimal tranId = mapTranPayAdjId.get(pa.Sirono_ID__c);
                    pa.Transaction__c = mapTran.get(tranId);
                }

                insert lstPaymentAdjustment;
            }
        }
        return lstTransaction;
    }

    /*
    * 10-18-2016: Viraj Rana - Tracker # 129073825: Take Payment in SF
    * 10-18-2016: Viraj Rana - Tracker # 129073861: Take Discount/Adjustment in SF
    * call Transaction Request and get all Transactions based on Payment.
    */
    private static PaymentAdjustmentwrapper callTransactionRequest(String csrfToken, String jwtToken, Payment__c objPayment, Payment_Adjustments__c objPaymentAdjustment, boolean isPayment){

        PaymentAdjustmentwrapper objPaymentAdjustmentwrapper = new PaymentAdjustmentwrapper();

        HttpRequest req = new HttpRequest();
        HttpResponse res = new HttpResponse();

        Http http = new Http();
        String responseBody;

        req.setMethod('GET');
        req.setHeader('Authorization', 'JWT ' + jwtToken);
        req.setHeader('Content-type', 'application/json');
        if (isPayment) {
            req.setEndpoint(SironoSettingsUtil.getServerEndpoint()+'/paystaff/api/payments/'
                        + string.valueof(objPayment.Sirono_ID__c) +'/transactions/');
        } else {
            req.setEndpoint(SironoSettingsUtil.getServerEndpoint()+'/paystaff/api/adjustments/'
                        + string.valueof(objPaymentAdjustment.Sirono_ID__c) +'/transactions/');
        }

        req.setTimeout(120000);
        try {
            res = http.send(req);
            responseBody = res.getBody();
            system.debug('StatusCode : ' + res.getStatusCode());
            system.debug('Transaction Response : ' + responseBody);

            if(Test.isRunningTest()){
                res.setStatusCode(TestUtility.statusCode2);
                TestUtility.generateException();
            }
        } catch (Exception e) {
            // Debug error response
            ApexPages.addMessage(new ApexPages.Message(ApexPages.SEVERITY.ERROR,
                    'TRANSACTION EXCEPTION RESPONSE : '+ res.toString() +
                    '  RESPONSE BODY::' + responseBody + ' EXCEPTION:: ' + e.getMessage()));
        }

        if (res.getStatusCode() != null && res.getStatusCode() == 200) {
            objPaymentAdjustmentwrapper = parseTransactionResponse(csrfToken, jwtToken, responseBody, objPayment, objPaymentAdjustment, isPayment);
        }else {
            ApexPages.addMessage(new ApexPages.Message(ApexPages.SEVERITY.ERROR,
                                    'RESPONSE : '+ res.toString() +
                                    '  RESPONSE BODY::' + responseBody));
        }
        System.debug('C:'+objPaymentAdjustmentwrapper);
        return objPaymentAdjustmentwrapper;
    }

    /*
    * 10-18-2016: Viraj Rana - Tracker # 129073825: Take Payment in SF
    * 10-18-2016: Viraj Rana - Tracker # 129073861: Take Discount/Adjustment in SF
    * Parse Transaction response and based on Charge group call Charge group request.
    */
    private static PaymentAdjustmentwrapper parseTransactionResponse(String csrfToken, String jwtToken, string jsonStr, Payment__c objPayment, Payment_Adjustments__c objPaymentAdjustment, boolean isPayment){
        TransactionJSONParsing.TransactionWrapper objTransactionWrapper;
        objTransactionWrapper = TransactionJSONParsing.parse(jsonStr);

        List<Transaction__c> lstTransaction = new List<Transaction__c>();
        List<Charge_Group__c> lstChargeGroup = new List<Charge_Group__c>();
        List<Payment_Plan__c> lstPaymentPlan = new List<Payment_Plan__c>();
<<<<<<< HEAD
        Set<Payment_Plan__c> setPaymentPlan = new Set<Payment_Plan__c>();
        
=======
		Set<Payment_Plan__c> setPaymentPlan = new Set<Payment_Plan__c>();

>>>>>>> e0d9574c
        PaymentAdjustmentwrapper objPaymentAdjustmentwrapper = new PaymentAdjustmentwrapper();

        if (objTransactionWrapper != null) {
            if (objTransactionWrapper.transactionRecords.size() > 0) {
                system.debug('Transaction record size : ' + objTransactionWrapper.transactionRecords.size());
                system.debug('Transaction records : ' + objTransactionWrapper.transactionRecords);
                lstTransaction = objTransactionWrapper.transactionRecords;
                for(Transaction__c item:lstTransaction){
                    item.Charge_Group__c = (Id)item.Charge_Group__c;
                }
            }
            if (objTransactionWrapper.chargeGroupRecords.size() > 0) {
                system.debug('Charge Group record size : ' + objTransactionWrapper.chargeGroupRecords.size());
                system.debug('Charge Group records : ' + objTransactionWrapper.chargeGroupRecords);
                lstChargeGroup = objTransactionWrapper.chargeGroupRecords;

                for (Charge_Group__c cg : lstChargeGroup) {
                    //11-23-2016: Viraj Rana - Tracker # 129073825: Take Payment in SF
                    //Boolean variable set to false for all Charge Group whenever Request made.
                    hasChargeGroupPaymentPlan = true;

                    Charge_Group__c chargeGroup = new Charge_Group__c();
                    chargeGroup = callChargeGroupRequest(String.valueof(cg.Sirono_ID__c),jwtToken);

                    if (cg.Account_Sub_Status__c == Constants.ACCT_SUBSTATUS_PAYMENT_PLAN) {
                        Payment_Plan__c objPaymentPlan = new Payment_Plan__c();
                        objPaymentPlan = callPaymentPlanRequest(jwtToken, string.valueof(cg.Payment_Plan__r.Sirono_ID__c),
                           cg.Payment_Plan__r.Guarantor__c);
                        setPaymentPlan.add(objPaymentPlan);
                    }

                    //11-23-2016: Viraj Rana - Tracker # 129073825: Take Payment in SF
                    //If Charge Group have no longer Payment Plan than set it null.
                    if (!hasChargeGroupPaymentPlan) {
                        cg.Payment_Plan__c = null;
                    }

                    cg.Account_Sub_Status__c = chargeGroup.Account_Sub_Status__c;
                    cg.Account_Status__c = chargeGroup.Account_Status__c;
                }
            }
        }
        //Save all Records if it is Take Payment.
        if (isPayment) {
            objPayment.Deposit_Date__c = DateTime.now();
            insert objPayment;
            id paymentId = objPayment.Id;

            if (lsttransaction.size() > 0) {
                for (Transaction__c objTran : lsttransaction) {
                    objTran.Payment__c = paymentId;
                }
                System.debug('txns: '+lsttransaction);
                insert lsttransaction;
            }

            if (lstChargeGroup.size() > 0) {
                update lstChargeGroup;
            }

            if (setPaymentPlan.size() > 0) {
                lstPaymentPlan = new List<Payment_Plan__c>(setPaymentPlan);
                update lstPaymentPlan;
            }
        } else {
            //It is used for Adjustment/Discount.
            if (lsttransaction.size() > 0) {
                objPaymentAdjustmentwrapper.objTransaction = lsttransaction[0];
            }
            if (lstChargeGroup.size() > 0) {
                objPaymentAdjustmentwrapper.objChargeGroup = lstChargeGroup[0];
            }
            if (lstPaymentPlan.size() > 0) {
                objPaymentAdjustmentwrapper.objPaymentPlan = lstPaymentPlan[0];
            }
        }
        return objPaymentAdjustmentwrapper;
    }

     /*
    * 10-18-2016: Viraj Rana - Tracker # 129073825: Take Payment in SF
    * 10-18-2016: Viraj Rana - Tracker # 129073861: Take Discount/Adjustment in SF
    * make a Charge group Reqeuest to get the chargeGroupInformation
    */
    private static Charge_Group__c callChargeGroupRequest(String chargeGroupId,String jwtToken) {
        Charge_Group__c chargeGroup = new Charge_Group__c();

        HttpRequest req = new HttpRequest();
        HttpResponse res = new HttpResponse();

        Http http = new Http();
        String responseBody;

        req.setMethod('GET');
        req.setHeader('Authorization', 'JWT ' + jwtToken);
        req.setHeader('Content-type', 'application/json');
        req.setEndpoint(SironoSettingsUtil.getServerEndpoint()+'/paystaff/api/chargegroups/'
                        +PayStaffWSUtill.trimCommas(chargeGroupId)+'/');

        req.setTimeout(120000);
        try {
            res = http.send(req);
            responseBody = res.getBody();

            if(Test.isRunningTest()){
                res.setStatusCode(TestUtility.statusCode3);
                TestUtility.generateException();
            }
        } catch(Exception e) {
            // Debug error response
            ApexPages.addMessage(new ApexPages.Message(ApexPages.SEVERITY.ERROR,
                    'ChargeGroup EXCEPTION RESPONSE : '+ res.toString() +
                    '  RESPONSE BODY::' + responseBody + ' EXCEPTION:: ' + e.getMessage()));
        }
        if (res.getStatusCode() != null && res.getStatusCode() == 200) {
            system.debug('Charge Group Response Body : ' + responseBody);
            chargeGroup = parseChargeGroupResponse(responseBody, jwtToken);
        } else {
            ApexPages.addMessage(new ApexPages.Message(ApexPages.SEVERITY.ERROR,
                                    'RESPONSE : '+ res.toString() +
                                    '  RESPONSE BODY::' + responseBody));
        }
        return chargeGroup;
    }

    /*
    * 10-18-2016: Viraj Rana - Tracker # 129073825: Take Payment in SF
    * 10-18-2016: Viraj Rana - Tracker # 129073861: Take Discount/Adjustment in SF
    * Update the Account_Sub_Status__c and Account_Status__c.
    * if Account_Sub_Status__c = On Payment Plan than call Payment Plan request.
    */
    private static Charge_Group__c parseChargeGroupResponse(String responseBody, String jwtToken){

        ChargeGroupJSONParsing objChargeGroup = ChargeGroupJSONParsing.parse(responseBody);
        Charge_Group__c cg = new Charge_Group__c();

        cg.Account_Sub_Status__c = objChargeGroup.account_sub_status;
        cg.Account_Status__c = objChargeGroup.account_status;

        //11-24-2016: Viraj Rana - Tracker # 129073825: Take Payment in SF
        //It is used to verified that Charge Group have longer Payment Plan Look up or not.
        if (objChargeGroup.paymentplan == null) {
            hasChargeGroupPaymentPlan = false;
        }

        return cg;

        /*if(objChargeGroup.account_sub_status == 'On Payment Plan'){
            Charge_Group__c objcg = new Charge_Group__c();
            objcg = [select Payment_Plan__c, Payment_Plan__r.Sirono_ID__c, Payment_Plan__r.Guarantor__c
                    from Charge_Group__c where id =: cg.Id limit 1];

            if(objcg != null){
                callPaymentPlanRequest(jwtToken, objcg);
            }
        }*/
    }

     /*
    * 10-18-2016: Viraj Rana - Tracker # 129073825: Take Payment in SF
    * 10-18-2016: Viraj Rana - Tracker # 129073861: Take Discount/Adjustment in SF
    *  Call the paymentplan Web Service to get the paymentplan information.
    */
    private static Payment_Plan__c callPaymentPlanRequest(String jwtToken, string paymentPlanExternalId, string guarantorId){
        Payment_Plan__c objPaymentPlan = new Payment_Plan__c();

        HttpRequest req = new HttpRequest();
        HttpResponse res = new HttpResponse();

        Http http = new Http();
        String responseBody;

        req.setMethod('GET');
        req.setHeader('Authorization', 'JWT ' + jwtToken);
        req.setHeader('Content-type', 'application/json');
        req.setEndpoint(SironoSettingsUtil.getServerEndpoint()+'/paystaff/api/paymentplan/'
                        +PayStaffWSUtill.trimCommas(paymentPlanExternalId)+'/');
        req.setTimeout(120000);
        try {
            res = http.send(req);
            responseBody = res.getBody();

            if(Test.isRunningTest()){
                res.setStatusCode(TestUtility.statusCode2);
                TestUtility.generateException();
            }
        } catch(Exception e) {

        }
        if (res.getStatusCode() != null && res.getStatusCode() == 200) {

            objPaymentPlan = parsePaymentPlanResponse(responseBody, guarantorId);

        }else {
            System.debug('ERROR 876: RESPONSE : '+ res.toString() +'RESPONSE BODY::' + responseBody);
            //ApexPages.addMessage(new ApexPages.Message(ApexPages.SEVERITY.ERROR,
                                    //'RESPONSE : '+ res.toString() +
                                    //'  RESPONSE BODY::' + responseBody));
        }
        return objPaymentPlan;
    }

    /*
    * 10-18-2016: Viraj Rana - Tracker # 129073825: Take Payment in SF
    * 10-18-2016: Viraj Rana - Tracker # 129073861: Take Discount/Adjustment in SF
    * parse the Payment Plan JSON.
    */
    private static Payment_Plan__c parsePaymentPlanResponse(String jsonStr, string guarantorId) {

        PaymentPlanJSONParsing.PaymentPlanWrapper objPaymentPlanWrapper;
        objPaymentPlanWrapper = PaymentPlanJSONParsing.createPaymentPlanRecord(jsonStr,guarantorId,null,null);

        Payment_Plan__c paymentPlanObj = new Payment_Plan__c();
        paymentPlanObj = objPaymentPlanWrapper.paymentPlanRecord;

        return paymentPlanObj;
    }

    //11/22/2016: Tracker #134300243 Fetch Charge Group list based on Account sub status values Preinvoiced,Due,Delinquent,Bad Debt and Overdue
    public static List<ChargeGroupWrapper> fetchChargeGroupListByAccSubStatus(Contact gc) {
        List<ChargeGroupWrapper> cgList = new List<ChargeGroupWrapper>();
        if (gc != null && gc.Charge_Groups__r != null && gc.Charge_Groups__r.size() > 0) {
            for (Charge_Group__c cg : gc.Charge_Groups__r) {
                if(CGConstraints.contains(cg.Account_Sub_Status__c)) {
                   cgList.add(new ChargeGroupWrapper(cg, false));
               }
            }
        }
        return cgList;
    }
}<|MERGE_RESOLUTION|>--- conflicted
+++ resolved
@@ -578,15 +578,11 @@
                     lstPaymentPlan.add(objPaymentAdjustmentwrapper.objPaymentPlan);
                 }
             }
-<<<<<<< HEAD
+
             System.debug('lstTransaction:'+lstTransaction);
                 
             //Save all Records if it is Take Adjustment/Discount. 
-=======
-			System.debug('lstTransaction:'+lstTransaction);
-
-            //Save all Records if it is Take Adjustment/Discount.
->>>>>>> e0d9574c
+
             if (lstChargeGroup.size() > 0) {
                 update lstChargeGroup;
             }
@@ -598,13 +594,8 @@
             if (lstTransaction.size() > 0) {
                 insert lstTransaction;
                 System.debug('lstTransaction DML:'+lstTransaction);
-<<<<<<< HEAD
                 
                 List<Transaction__c> lstTran = [SELECT Id, Sirono_ID__c FROM Transaction__c
-=======
-
-				List<Transaction__c> lstTran = [SELECT Id, Sirono_ID__c FROM Transaction__c
->>>>>>> e0d9574c
                                             where Sirono_ID__c in : mapTranPayAdjId.values()];
 
                 map<Decimal, string> mapTran = new map<Decimal, string>();
@@ -690,13 +681,7 @@
         List<Transaction__c> lstTransaction = new List<Transaction__c>();
         List<Charge_Group__c> lstChargeGroup = new List<Charge_Group__c>();
         List<Payment_Plan__c> lstPaymentPlan = new List<Payment_Plan__c>();
-<<<<<<< HEAD
         Set<Payment_Plan__c> setPaymentPlan = new Set<Payment_Plan__c>();
-        
-=======
-		Set<Payment_Plan__c> setPaymentPlan = new Set<Payment_Plan__c>();
-
->>>>>>> e0d9574c
         PaymentAdjustmentwrapper objPaymentAdjustmentwrapper = new PaymentAdjustmentwrapper();
 
         if (objTransactionWrapper != null) {
