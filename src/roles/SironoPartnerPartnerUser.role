--- conflicted
+++ resolved
@@ -5,10 +5,5 @@
     <description>Sirono Partner Partner User</description>
     <mayForecastManagerShare>false</mayForecastManagerShare>
     <name>Sirono Partner Partner User</name>
-<<<<<<< HEAD
-    <opportunityAccessLevel>Edit</opportunityAccessLevel>
-    <parentRole>Call_Center_Agent</parentRole>
-=======
     <parentRole>CEO</parentRole>
->>>>>>> 9fd62053
 </Role>