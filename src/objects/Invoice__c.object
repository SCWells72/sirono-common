<?xml version="1.0" encoding="UTF-8"?>
<CustomObject xmlns="http://soap.sforce.com/2006/04/metadata">
    <actionOverrides>
        <actionName>Accept</actionName>
        <type>Default</type>
    </actionOverrides>
    <actionOverrides>
        <actionName>CancelEdit</actionName>
        <type>Default</type>
    </actionOverrides>
    <actionOverrides>
        <actionName>Clone</actionName>
        <type>Default</type>
    </actionOverrides>
    <actionOverrides>
        <actionName>Delete</actionName>
        <type>Default</type>
    </actionOverrides>
    <actionOverrides>
        <actionName>Edit</actionName>
        <type>Default</type>
    </actionOverrides>
    <actionOverrides>
        <actionName>List</actionName>
        <type>Default</type>
    </actionOverrides>
    <actionOverrides>
        <actionName>New</actionName>
        <type>Default</type>
    </actionOverrides>
    <actionOverrides>
        <actionName>SaveEdit</actionName>
        <type>Default</type>
    </actionOverrides>
    <actionOverrides>
        <actionName>Tab</actionName>
        <type>Default</type>
    </actionOverrides>
    <actionOverrides>
        <actionName>View</actionName>
        <type>Default</type>
    </actionOverrides>
    <allowInChatterGroups>false</allowInChatterGroups>
    <compactLayoutAssignment>SYSTEM</compactLayoutAssignment>
    <deploymentStatus>Deployed</deploymentStatus>
    <description>Invoice for a set of Charge Groups for a Guarantor / Patient combination</description>
    <enableActivities>false</enableActivities>
    <enableBulkApi>true</enableBulkApi>
    <enableChangeDataCapture>false</enableChangeDataCapture>
    <enableEnhancedLookup>true</enableEnhancedLookup>
    <enableFeeds>false</enableFeeds>
    <enableHistory>true</enableHistory>
    <enableReports>true</enableReports>
    <enableSearch>true</enableSearch>
    <enableSharing>true</enableSharing>
    <enableStreamingApi>true</enableStreamingApi>
    <externalSharingModel>ControlledByParent</externalSharingModel>
    <fields>
        <fullName>Age__c</fullName>
        <externalId>false</externalId>
        <formula>TODAY() - Date__c</formula>
        <formulaTreatBlanksAs>BlankAsZero</formulaTreatBlanksAs>
        <label>Age</label>
        <precision>18</precision>
        <required>false</required>
        <scale>0</scale>
        <trackHistory>false</trackHistory>
        <trackTrending>false</trackTrending>
        <type>Number</type>
        <unique>false</unique>
    </fields>
    <fields>
        <fullName>All_Substatus__c</fullName>
        <externalId>false</externalId>
        <label>All Substatus</label>
        <required>false</required>
        <trackHistory>false</trackHistory>
        <trackTrending>false</trackTrending>
        <type>TextArea</type>
    </fields>
    <fields>
        <fullName>Balance__c</fullName>
        <defaultValue>0.00</defaultValue>
        <externalId>false</externalId>
        <label>Balance</label>
        <precision>18</precision>
        <required>false</required>
        <scale>2</scale>
        <trackHistory>false</trackHistory>
        <trackTrending>false</trackTrending>
        <type>Currency</type>
    </fields>
    <fields>
<<<<<<< HEAD
        <fullName>Date__c</fullName>
        <description>Date</description>
        <externalId>false</externalId>
        <label>Date</label>
        <required>false</required>
        <trackHistory>true</trackHistory>
        <trackTrending>false</trackTrending>
        <type>Date</type>
    </fields>
    <fields>
=======
>>>>>>> 1100d218
        <fullName>Display_Name__c</fullName>
        <externalId>false</externalId>
        <formula>TRIM(Guarantor__r.Full_Name__c) &amp; &quot; (&quot; &amp;
TRIM(Patient__r.Full_Name__c) &amp; &quot;) - &quot; &amp;
TEXT(MONTH(Date__c))&amp; &quot;/&quot; &amp;
TEXT(DAY(Date__c)) &amp; &quot;/&quot; &amp;
TEXT(YEAR(Date__c))</formula>
        <formulaTreatBlanksAs>BlankAsZero</formulaTreatBlanksAs>
        <label>Display Name</label>
        <required>false</required>
        <trackHistory>false</trackHistory>
        <trackTrending>false</trackTrending>
        <type>Text</type>
        <unique>false</unique>
    </fields>
    <fields>
        <fullName>Due_Date__c</fullName>
        <description>Due Date</description>
        <externalId>false</externalId>
        <label>Due Date</label>
        <required>false</required>
        <trackHistory>true</trackHistory>
        <trackTrending>false</trackTrending>
        <type>Date</type>
    </fields>
    <fields>
        <fullName>Guarantor__c</fullName>
        <description>Guarantor</description>
        <externalId>false</externalId>
        <label>Guarantor</label>
        <lookupFilter>
            <active>true</active>
            <filterItems>
                <field>Contact.RecordTypeId</field>
                <operation>equals</operation>
                <value>Guarantor</value>
            </filterItems>
            <isOptional>false</isOptional>
        </lookupFilter>
        <referenceTo>Contact</referenceTo>
        <relationshipLabel>Invoices (Guarantor)</relationshipLabel>
        <relationshipName>Guarantor</relationshipName>
        <relationshipOrder>0</relationshipOrder>
        <reparentableMasterDetail>true</reparentableMasterDetail>
        <trackHistory>true</trackHistory>
        <trackTrending>false</trackTrending>
        <type>MasterDetail</type>
        <writeRequiresMasterRead>false</writeRequiresMasterRead>
    </fields>
    <fields>
        <fullName>Partial_Payment_Plan__c</fullName>
        <externalId>false</externalId>
        <formula>AND(Balance__c &gt; 0, Status_Index__c &lt;&gt; 6, CONTAINS(All_Substatus__c, &quot;Payment&quot;))</formula>
        <formulaTreatBlanksAs>BlankAsZero</formulaTreatBlanksAs>
        <label>Partial Payment Plan</label>
        <trackHistory>false</trackHistory>
        <trackTrending>false</trackTrending>
        <type>Checkbox</type>
    </fields>
    <fields>
        <fullName>Patient__c</fullName>
        <deleteConstraint>SetNull</deleteConstraint>
        <description>Patient</description>
        <externalId>false</externalId>
        <label>Patient</label>
        <lookupFilter>
            <active>true</active>
            <filterItems>
                <field>Contact.RecordTypeId</field>
                <operation>equals</operation>
                <value>Patient</value>
            </filterItems>
            <isOptional>false</isOptional>
        </lookupFilter>
        <referenceTo>Contact</referenceTo>
        <relationshipLabel>Invoices</relationshipLabel>
        <relationshipName>Invoices</relationshipName>
        <required>false</required>
        <trackHistory>true</trackHistory>
        <trackTrending>false</trackTrending>
        <type>Lookup</type>
    </fields>
    <fields>
        <fullName>Sirono_Id__c</fullName>
        <description>Invoice Id External</description>
        <externalId>true</externalId>
        <label>Sirono ID</label>
        <precision>18</precision>
        <required>false</required>
        <scale>0</scale>
        <trackHistory>true</trackHistory>
        <trackTrending>false</trackTrending>
        <type>Number</type>
        <unique>true</unique>
    </fields>
    <fields>
        <fullName>Status_Index__c</fullName>
        <externalId>false</externalId>
        <label>Status Index</label>
        <precision>18</precision>
        <required>false</required>
        <scale>0</scale>
        <trackHistory>false</trackHistory>
        <trackTrending>false</trackTrending>
        <type>Number</type>
        <unique>false</unique>
    </fields>
    <fields>
        <fullName>Status__c</fullName>
        <externalId>false</externalId>
        <formula>IF(AND(Balance__c &lt;&gt; NULL, Balance__c ==0), &quot;Paid&quot;,
            CASE(Status_Index__c,
            9, &quot;Delinquent&quot;,
            8, &quot;Overdue&quot;,
            7, &quot;Due&quot;,
            6, &quot;On Payment Plan&quot;,
            5, &quot;Credit&quot;,
            4, &quot;Paid&quot;,
            3, &quot;Paid&quot;,
            2, &quot;Unknown&quot;,
            1, &quot;Invoice Voided&quot;,
            0, &quot;Invoice Voided&quot;,
            &quot;Error&quot;))</formula>
        <formulaTreatBlanksAs>BlankAsZero</formulaTreatBlanksAs>
        <label>Status</label>
        <required>false</required>
        <trackHistory>false</trackHistory>
        <trackTrending>false</trackTrending>
        <type>Text</type>
        <unique>false</unique>
    </fields>
    <label>Invoice</label>
    <listViews>
        <fullName>All</fullName>
        <columns>NAME</columns>
        <columns>Due_Date__c</columns>
        <columns>Date__c</columns>
        <columns>Guarantor__c</columns>
        <columns>Patient__c</columns>
        <filterScope>Everything</filterScope>
        <label>All</label>
    </listViews>
    <nameField>
        <label>Name</label>
        <trackHistory>false</trackHistory>
        <type>Text</type>
    </nameField>
    <pluralLabel>Invoices</pluralLabel>
    <searchLayouts>
        <customTabListAdditionalFields>Date__c</customTabListAdditionalFields>
        <customTabListAdditionalFields>Due_Date__c</customTabListAdditionalFields>
        <customTabListAdditionalFields>Guarantor__c</customTabListAdditionalFields>
        <searchResultsAdditionalFields>Guarantor__c</searchResultsAdditionalFields>
        <searchResultsAdditionalFields>Sirono_Id__c</searchResultsAdditionalFields>
        <searchResultsAdditionalFields>Date__c</searchResultsAdditionalFields>
        <searchResultsAdditionalFields>Due_Date__c</searchResultsAdditionalFields>
    </searchLayouts>
    <sharingModel>ControlledByParent</sharingModel>
    <startsWith>Vowel</startsWith>
    <visibility>Public</visibility>
</CustomObject><|MERGE_RESOLUTION|>--- conflicted
+++ resolved
@@ -91,7 +91,6 @@
         <type>Currency</type>
     </fields>
     <fields>
-<<<<<<< HEAD
         <fullName>Date__c</fullName>
         <description>Date</description>
         <externalId>false</externalId>
@@ -102,8 +101,6 @@
         <type>Date</type>
     </fields>
     <fields>
-=======
->>>>>>> 1100d218
         <fullName>Display_Name__c</fullName>
         <externalId>false</externalId>
         <formula>TRIM(Guarantor__r.Full_Name__c) &amp; &quot; (&quot; &amp;
@@ -215,18 +212,18 @@
         <fullName>Status__c</fullName>
         <externalId>false</externalId>
         <formula>IF(AND(Balance__c &lt;&gt; NULL, Balance__c ==0), &quot;Paid&quot;,
-            CASE(Status_Index__c,
-            9, &quot;Delinquent&quot;,
-            8, &quot;Overdue&quot;,
-            7, &quot;Due&quot;,
-            6, &quot;On Payment Plan&quot;,
-            5, &quot;Credit&quot;,
-            4, &quot;Paid&quot;,
-            3, &quot;Paid&quot;,
-            2, &quot;Unknown&quot;,
-            1, &quot;Invoice Voided&quot;,
-            0, &quot;Invoice Voided&quot;,
-            &quot;Error&quot;))</formula>
+CASE(Status_Index__c,
+9, &quot;Delinquent&quot;,
+8, &quot;Overdue&quot;,
+7, &quot;Due&quot;,
+6, &quot;On Payment Plan&quot;,
+5, &quot;Credit&quot;,
+4, &quot;Paid&quot;,
+3, &quot;Paid&quot;,
+2, &quot;Unknown&quot;,
+1, &quot;Invoice Voided&quot;,
+0, &quot;Invoice Voided&quot;,
+&quot;Error&quot;))</formula>
         <formulaTreatBlanksAs>BlankAsZero</formulaTreatBlanksAs>
         <label>Status</label>
         <required>false</required>
