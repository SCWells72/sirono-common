--- conflicted
+++ resolved
@@ -54,47 +54,18 @@
              <div class="box_gray">Invoices on current payment plan</div> -->
 
             <div class="col sort" aura:id="sort">
-<<<<<<< HEAD
                 <!-- blockInvoices are those on a payment plan.  If we have invoices on a plan then do not show select all or-->
                 <!-- filter buttons -->
                 <aura:if isTrue="{!v.blockInvoices.length == 0}">
                     <button class="select-all-btn" onclick="{!c.selectAllInvoices}">
                         <div class="{!v.AreAllInvoicesSelected ? 'select-all-icon selected' : 'select-all-icon'}">
-                            <c:svgIcon svgPath="{!$Resource.SironoData + '/assets/icons/utility-sprite/svg/symbols.svg#check'}"  category="standard" size="small" class="slds-button__icon" name="Check" />
+                            <c:svgIcon svgPath="{!$Resource.SironoData + '/assets/icons/utility-sprite/svg/symbols.svg#check'}" category="standard" size="small" class="slds-button__icon" name="Check"/>
                         </div>{!v.AreAllInvoicesSelected ? 'Deselect All' : 'Select All'}
                     </button>
                     <div class="float-right" aura:id="filters">
                         <div class="slds-radio--button-group">
-=======
-                <button class="select-all-btn" onclick="{!c.selectAllInvoices}">
-                    <div class="{!v.AreAllInvoicesSelected ? 'select-all-icon selected' : 'select-all-icon'}">
-                        <c:svgIcon svgPath="{!$Resource.SironoData + '/assets/icons/utility-sprite/svg/symbols.svg#check'}" category="standard" size="small" class="slds-button__icon" name="Check"/>
-                    </div>{!v.AreAllInvoicesSelected ? 'Deselect All' : 'Select All'}
-                </button>
-                <div class="float-right" aura:id="filters">
-                    <div class="slds-radio--button-group">
-                        <span class="slds-button slds-radio--button">
-                            <input type="radio" name="radio" id="unpaid" checked="{!v.groupFilter == 'Unpaid'}" onchange="{!c.filterInvoices}"/>
-                            <label class="slds-radio--button__label" for="unpaid">
-                                <span class="slds-radio--faux">Unpaid</span>
-                            </label>
-                        </span>
-                        <span class="slds-button slds-radio--button">
-                            <input type="radio" name="radio" id="overdue" checked="{!v.groupFilter == 'Overdue'}" onchange="{!c.filterInvoices}"/>
-                            <label class="slds-radio--button__label" for="overdue">
-                                <span class="slds-radio--faux">Overdue</span>
-                            </label>
-                        </span>
-                        <span class="slds-button slds-radio--button">
-                            <input type="radio" name="radio" id="delinquent" checked="{!v.groupFilter == 'Delinquent'}" onchange="{!c.filterInvoices}"/>
-                            <label class="slds-radio--button__label" for="delinquent">
-                                <span class="slds-radio--faux">Delinquent</span>
-                            </label>
-                        </span>
-                        <aura:if isTrue="{!v.selectedTab == 'MakeAPayment'}"> 
->>>>>>> 80dc19ed
                             <span class="slds-button slds-radio--button">
-                                <input type="radio" name="radio" id="unpaid" checked="{!v.groupFilter == 'Unpaid'}"   onchange="{!c.filterInvoices}"/>
+                                <input type="radio" name="radio" id="unpaid" checked="{!v.groupFilter == 'Unpaid'}" onchange="{!c.filterInvoices}"/>
                                 <label class="slds-radio--button__label" for="unpaid">
                                     <span class="slds-radio--faux">Unpaid</span>
                                 </label>
@@ -127,7 +98,6 @@
         <!--Loop of invoices-->
         <!--<c:singleinvoice />-->
         <!--Loop of invoices-->
-<<<<<<< HEAD
         <!-- Only show the non-pplan invoices if there are none on a pplan -->
         <aura:if isTrue="{!v.blockInvoices.length == 0}">
             <div aura:id="invoicesNotOnPaymentPlanSection">
@@ -137,16 +107,7 @@
                 {!v.invoices}
             </div>
         </aura:if>
-        <input type="hidden" name="fixedBug" value="{!v.blockInvoices.length}" />
-=======
-        <div aura:id="invoicesNotOnPaymentPlanSection">
-            <aura:if isTrue="{!v.invoices.length != 0 ? v.selectedTab == 'CreatePaymentPlan' ? true : false : false}">
-                <div class="box_gray">These invoices are not on a payment plan</div>
-            </aura:if>
-                {!v.invoices}
-        </div>
         <input type="hidden" name="fixedBug" value="{!v.blockInvoices.length}"/>
->>>>>>> 80dc19ed
         <aura:if isTrue="{!v.blockInvoices.length != 0}">
             <div class="box_gray">Invoices on current payment plan</div>
 
