/*
 * Copyright (c) 2017-present Sirono LLC, All rights reserved
 */

({
    doInit: function (component, event, helper) {
        var invoiceId = component.get('v.invoiceId');
<<<<<<< HEAD
		var isEstimate = component.get('v.isEstimateType');

        if (invoiceId === null) {
			helper.init(component);
		} else if(!isEstimate) {
=======
        var isEstimate = component.get('v.isEstimateType');
        if (invoiceId == null) {
            helper.init(component);
        } else if (!isEstimate) {
>>>>>>> 80dc19ed
            var filters = component.find('filters');
            $A.util.toggleClass(filters, 'slds-hide');
            helper.getInvoice(component, invoiceId);
        } else {
            var sort = component.find('sort');
            $A.util.toggleClass(sort, 'slds-hide');
            helper.getEstimate(component, invoiceId);
        }
    },
<<<<<<< HEAD
    selectAllInvoices : function(component, event, helper) {	
		$A.util.removeClass(component.find('filters'), 'slds-hide');
		$A.util.removeClass(component.find('invoicesNotOnPaymentPlanSection'), 'slds-hide');
=======
    selectAllInvoices: function (component, event, helper) {
        $A.util.removeClass(component.find('filters'), 'slds-hide');
        $A.util.removeClass(component.find('invoicesNotOnPaymentPlanSection'), 'slds-hide');
        console.log('SELECT ALL INVOICES');
>>>>>>> 80dc19ed
        var areAllInvoicesSelected = component.get('v.AreAllInvoicesSelected');
        $A.get("e.c:SelectInvoicesEvent").setParams({"SelectAll": !areAllInvoicesSelected}).fire();
        component.set('v.AreAllInvoicesSelected', !areAllInvoicesSelected);
    },

<<<<<<< HEAD
    refreshAllInvoicesSelected : function(component, event, helper) {
		var areAllinvoicesSelected = true;
        component.get('v.invoices').forEach(function(item, i, arr) {
=======
    refreshAllInvoicesSelected: function (component, event, helper) {
        console.log('Refresh All Invoices Selected');
        var areAllinvoicesSelected = true;
        component.get('v.invoices').forEach(function (item, i, arr) {
>>>>>>> 80dc19ed
            areAllinvoicesSelected = areAllinvoicesSelected && item.get('v.activated');
        });
        component.set('v.AreAllInvoicesSelected', areAllinvoicesSelected);
    },

    filterInvoices: function (component, event, helper) {
        $A.util.removeClass(component.find('filters'), 'slds-hide');
        $A.util.removeClass(component.find('invoicesNotOnPaymentPlanSection'), 'slds-hide');
        if (event.target.id) {
            component.set('v.groupFilter', event.target.id);
            helper.getAllInvoices(component);
        }

    },

    hideSections: function (component, event, helper) {
        $A.util.toggleClass(component.find('filters'), 'slds-hide');
        $A.util.toggleClass(component.find('invoicesNotOnPaymentPlanSection'), 'slds-hide');
        var calculatePaymentBalance = $A.get("e.c:calculatePaymentBalanceEvent");
        var selectedBalance = 0;
        var blockInvoices = component.get('v.blockInvoices');
        for (var i = 0; i < blockInvoices.length; i++) {
            selectedBalance += blockInvoices[i].get('v.invoice').balanceDue;
        }
        calculatePaymentBalance.setParams({
            "paymentBalance": selectedBalance
        });
        calculatePaymentBalance.fire();
    },

<<<<<<< HEAD
	reInitData : function(component, event, helper){	
		$A.util.removeClass(component.find('filters'), 'slds-hide');
		$A.util.removeClass(component.find('invoicesNotOnPaymentPlanSection'), 'slds-hide');	
		var activeTab = event.getParam('tabName');
		component.set('v.selectedTab', activeTab);
		var invoiceId = component.get('v.invoiceId');
		var isEstimate = event.getParam('isEstimateType');
		component.set('v.isEstimateType', isEstimate);
		if (invoiceId === null || activeTab === 'CreatePaymentPlan') {
			helper.getAllInvoices(component);
		} else if(!isEstimate) {
=======
    reInitData: function (component, event, helper) {
        $A.util.removeClass(component.find('filters'), 'slds-hide');
        $A.util.removeClass(component.find('invoicesNotOnPaymentPlanSection'), 'slds-hide');
        var activeTab = event.getParam('tabName');
        component.set('v.selectedTab', activeTab);
        var invoiceId = component.get('v.invoiceId');
        var isEstimate = event.getParam('isEstimateType');
        component.set('v.isEstimateType', isEstimate)
        if (invoiceId == null || activeTab == 'CreatePaymentPlan') {
            helper.getAllInvoices(component);
        } else if (!isEstimate) {
>>>>>>> 80dc19ed
            var filters = component.find('filters');
            $A.util.addClass(filters, 'slds-hide');
            helper.getInvoice(component, invoiceId);
        } else {
            var sort = component.find('sort');
            $A.util.addClass(sort, 'slds-hide');
<<<<<<< HEAD
			helper.getEstimate(component, invoiceId);
		}
	},
	patientsVisibility : function(component, Event, helper) {
		var blockSelect = component.find('patientList');
		$A.util.toggleClass(blockSelect, 'slds-is-open');
	},
	patientSelect : function(component, event, helper) {
		$A.util.toggleClass(event.currentTarget, 'slds-is-selected');
		var patientId = event.currentTarget.dataset.patientId;
		var patientSetOld = component.get('v.patientSet');
		var patientLabel = '';
		var selectCounter = 0;
		for(var i = 0; i < patientSetOld.length; i++) {		
			if(patientSetOld[i].id === patientId) {
				patientSetOld[i].isSelected = $A.util.hasClass(event.currentTarget, 'slds-is-selected');
			}	
			if(patientSetOld[i].isSelected) {
				selectCounter += 1;
				patientLabel += patientSetOld[i].name + ", ";
			}
		}
		patientLabel = patientLabel.substring(0, patientLabel.length - 2);
		if(selectCounter !== patientSetOld.length) {
			if(selectCounter === 0) {
				component.set('v.patientLabel', 'Not Selected');
			} else {
				component.set('v.patientLabel', patientLabel);
			}
		} else {
			component.set('v.patientLabel', 'All Patients');
		}
=======
            helper.getEstimate(component, invoiceId);
        }
    },
    patientsVisibility: function (component, Event, helper) {
        var blockSelect = component.find('patientList');
        $A.util.toggleClass(blockSelect, 'slds-is-open');
    },
    patientSelect: function (component, event, helper) {
        $A.util.toggleClass(event.currentTarget, 'slds-is-selected');
        var patientId = event.currentTarget.dataset.patientId;
        var patientSetOld = component.get('v.patientSet');
        var patientLabel = '';
        var selectCounter = 0;
        for (var i = 0; i < patientSetOld.length; i++) {
            if (patientSetOld[i].id == patientId) {
                patientSetOld[i].isSelected = $A.util.hasClass(event.currentTarget, 'slds-is-selected');
            }
            if (patientSetOld[i].isSelected) {
                selectCounter += 1;
                patientLabel += patientSetOld[i].name + ", ";
            }
        }
        patientLabel = patientLabel.substring(0, patientLabel.length - 2);
        if (selectCounter != patientSetOld.length) {
            if (selectCounter == 0) {
                component.set('v.patientLabel', 'Not Selected');
            } else {
                component.set('v.patientLabel', patientLabel);
            }
        } else {
            component.set('v.patientLabel', 'All Patients');
        }
>>>>>>> 80dc19ed

        helper.getAllInvoices(component);
    }

})<|MERGE_RESOLUTION|>--- conflicted
+++ resolved
@@ -5,18 +5,10 @@
 ({
     doInit: function (component, event, helper) {
         var invoiceId = component.get('v.invoiceId');
-<<<<<<< HEAD
 		var isEstimate = component.get('v.isEstimateType');
-
-        if (invoiceId === null) {
+		if (invoiceId === null) {
 			helper.init(component);
 		} else if(!isEstimate) {
-=======
-        var isEstimate = component.get('v.isEstimateType');
-        if (invoiceId == null) {
-            helper.init(component);
-        } else if (!isEstimate) {
->>>>>>> 80dc19ed
             var filters = component.find('filters');
             $A.util.toggleClass(filters, 'slds-hide');
             helper.getInvoice(component, invoiceId);
@@ -26,31 +18,19 @@
             helper.getEstimate(component, invoiceId);
         }
     },
-<<<<<<< HEAD
     selectAllInvoices : function(component, event, helper) {	
 		$A.util.removeClass(component.find('filters'), 'slds-hide');
 		$A.util.removeClass(component.find('invoicesNotOnPaymentPlanSection'), 'slds-hide');
-=======
-    selectAllInvoices: function (component, event, helper) {
-        $A.util.removeClass(component.find('filters'), 'slds-hide');
-        $A.util.removeClass(component.find('invoicesNotOnPaymentPlanSection'), 'slds-hide');
-        console.log('SELECT ALL INVOICES');
->>>>>>> 80dc19ed
+
         var areAllInvoicesSelected = component.get('v.AreAllInvoicesSelected');
         $A.get("e.c:SelectInvoicesEvent").setParams({"SelectAll": !areAllInvoicesSelected}).fire();
         component.set('v.AreAllInvoicesSelected', !areAllInvoicesSelected);
     },
 
-<<<<<<< HEAD
     refreshAllInvoicesSelected : function(component, event, helper) {
+
 		var areAllinvoicesSelected = true;
         component.get('v.invoices').forEach(function(item, i, arr) {
-=======
-    refreshAllInvoicesSelected: function (component, event, helper) {
-        console.log('Refresh All Invoices Selected');
-        var areAllinvoicesSelected = true;
-        component.get('v.invoices').forEach(function (item, i, arr) {
->>>>>>> 80dc19ed
             areAllinvoicesSelected = areAllinvoicesSelected && item.get('v.activated');
         });
         component.set('v.AreAllInvoicesSelected', areAllinvoicesSelected);
@@ -81,19 +61,6 @@
         calculatePaymentBalance.fire();
     },
 
-<<<<<<< HEAD
-	reInitData : function(component, event, helper){	
-		$A.util.removeClass(component.find('filters'), 'slds-hide');
-		$A.util.removeClass(component.find('invoicesNotOnPaymentPlanSection'), 'slds-hide');	
-		var activeTab = event.getParam('tabName');
-		component.set('v.selectedTab', activeTab);
-		var invoiceId = component.get('v.invoiceId');
-		var isEstimate = event.getParam('isEstimateType');
-		component.set('v.isEstimateType', isEstimate);
-		if (invoiceId === null || activeTab === 'CreatePaymentPlan') {
-			helper.getAllInvoices(component);
-		} else if(!isEstimate) {
-=======
     reInitData: function (component, event, helper) {
         $A.util.removeClass(component.find('filters'), 'slds-hide');
         $A.util.removeClass(component.find('invoicesNotOnPaymentPlanSection'), 'slds-hide');
@@ -101,51 +68,16 @@
         component.set('v.selectedTab', activeTab);
         var invoiceId = component.get('v.invoiceId');
         var isEstimate = event.getParam('isEstimateType');
-        component.set('v.isEstimateType', isEstimate)
-        if (invoiceId == null || activeTab == 'CreatePaymentPlan') {
+        component.set('v.isEstimateType', isEstimate);
+        if (invoiceId === null || activeTab === 'CreatePaymentPlan') {
             helper.getAllInvoices(component);
         } else if (!isEstimate) {
->>>>>>> 80dc19ed
             var filters = component.find('filters');
             $A.util.addClass(filters, 'slds-hide');
             helper.getInvoice(component, invoiceId);
         } else {
             var sort = component.find('sort');
             $A.util.addClass(sort, 'slds-hide');
-<<<<<<< HEAD
-			helper.getEstimate(component, invoiceId);
-		}
-	},
-	patientsVisibility : function(component, Event, helper) {
-		var blockSelect = component.find('patientList');
-		$A.util.toggleClass(blockSelect, 'slds-is-open');
-	},
-	patientSelect : function(component, event, helper) {
-		$A.util.toggleClass(event.currentTarget, 'slds-is-selected');
-		var patientId = event.currentTarget.dataset.patientId;
-		var patientSetOld = component.get('v.patientSet');
-		var patientLabel = '';
-		var selectCounter = 0;
-		for(var i = 0; i < patientSetOld.length; i++) {		
-			if(patientSetOld[i].id === patientId) {
-				patientSetOld[i].isSelected = $A.util.hasClass(event.currentTarget, 'slds-is-selected');
-			}	
-			if(patientSetOld[i].isSelected) {
-				selectCounter += 1;
-				patientLabel += patientSetOld[i].name + ", ";
-			}
-		}
-		patientLabel = patientLabel.substring(0, patientLabel.length - 2);
-		if(selectCounter !== patientSetOld.length) {
-			if(selectCounter === 0) {
-				component.set('v.patientLabel', 'Not Selected');
-			} else {
-				component.set('v.patientLabel', patientLabel);
-			}
-		} else {
-			component.set('v.patientLabel', 'All Patients');
-		}
-=======
             helper.getEstimate(component, invoiceId);
         }
     },
@@ -160,7 +92,7 @@
         var patientLabel = '';
         var selectCounter = 0;
         for (var i = 0; i < patientSetOld.length; i++) {
-            if (patientSetOld[i].id == patientId) {
+            if (patientSetOld[i].id === patientId) {
                 patientSetOld[i].isSelected = $A.util.hasClass(event.currentTarget, 'slds-is-selected');
             }
             if (patientSetOld[i].isSelected) {
@@ -169,8 +101,8 @@
             }
         }
         patientLabel = patientLabel.substring(0, patientLabel.length - 2);
-        if (selectCounter != patientSetOld.length) {
-            if (selectCounter == 0) {
+        if (selectCounter !== patientSetOld.length) {
+            if (selectCounter === 0) {
                 component.set('v.patientLabel', 'Not Selected');
             } else {
                 component.set('v.patientLabel', patientLabel);
@@ -178,7 +110,6 @@
         } else {
             component.set('v.patientLabel', 'All Patients');
         }
->>>>>>> 80dc19ed
 
         helper.getAllInvoices(component);
     }
